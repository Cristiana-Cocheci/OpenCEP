from datetime import timedelta

from base.Pattern import Pattern
from base.PatternStructure import AndOperator, SeqOperator, PrimitiveEventStructure, NegationOperator
from condition.BaseRelationCondition import GreaterThanCondition, SmallerThanCondition, GreaterThanEqCondition, \
    SmallerThanEqCondition
from condition.CompositeCondition import AndCondition
from condition.Condition import Variable
from plan.multi.MultiPatternTreePlanMergeApproaches import MultiPatternTreePlanMergeApproaches
from test.testUtils import *

currentPath = pathlib.Path(os.path.dirname(__file__))
absolutePath = str(currentPath.parent)
sys.path.append(absolutePath)

leaf_sharing_eval_mechanism_params = TreeBasedEvaluationMechanismParameters(
    TreePlanBuilderParameters(builder_type=TreePlanBuilderTypes.TRIVIAL_LEFT_DEEP_TREE,
                              cost_model_type=TreeCostModels.INTERMEDIATE_RESULTS_TREE_COST_MODEL,
                              tree_plan_merger_type=MultiPatternTreePlanMergeApproaches.TREE_PLAN_TRIVIAL_SHARING_LEAVES),
    TreeStorageParameters(sort_storage=False, clean_up_interval=10, prioritize_sorting_by_timestamp=True))
subtree_sharing_eval_mechanism_params = TreeBasedEvaluationMechanismParameters(
    TreePlanBuilderParameters(builder_type=TreePlanBuilderTypes.TRIVIAL_LEFT_DEEP_TREE,
                              cost_model_type=TreeCostModels.INTERMEDIATE_RESULTS_TREE_COST_MODEL,
                              tree_plan_merger_type=MultiPatternTreePlanMergeApproaches.TREE_PLAN_SUBTREES_UNION),
    TreeStorageParameters(sort_storage=False, clean_up_interval=10, prioritize_sorting_by_timestamp=True))

"""
Simple multi-pattern test with 2 patterns
"""
def leafIsRoot(createTestFile=False):
    pattern1 = Pattern(
        SeqOperator(PrimitiveEventStructure("AAPL", "a")),
        GreaterThanCondition(Variable("a", lambda x: x["Peak Price"]), 135),
        timedelta(minutes=5)
    )
    pattern2 = Pattern(
        SeqOperator(PrimitiveEventStructure("AAPL", "a"), NegationOperator(PrimitiveEventStructure("AMZN", "b")),
                    PrimitiveEventStructure("GOOG", "c")),
        AndCondition(
            GreaterThanCondition(Variable("a", lambda x: x["Opening Price"]),
                                 Variable("b", lambda x: x["Opening Price"])),
            SmallerThanCondition(Variable("b", lambda x: x["Opening Price"]),
                                 Variable("c", lambda x: x["Opening Price"]))),
        timedelta(minutes=5)
    )

    runMultiTest("FirstMultiPattern", [pattern1, pattern2], createTestFile, leaf_sharing_eval_mechanism_params)


"""
multi-pattern test 2 completely distinct patterns
"""
<<<<<<< HEAD
=======


>>>>>>> f1df9c85
def distinctPatterns(createTestFile=False):
    pattern1 = Pattern(
        SeqOperator(PrimitiveEventStructure("GOOG", "a"), PrimitiveEventStructure("GOOG", "b"),
                    PrimitiveEventStructure("GOOG", "c")),
        AndCondition(
            SmallerThanCondition(Variable("a", lambda x: x["Peak Price"]),
                                 Variable("b", lambda x: x["Peak Price"])),
            SmallerThanCondition(Variable("b", lambda x: x["Peak Price"]),
                                 Variable("c", lambda x: x["Peak Price"]))
        ),
        timedelta(minutes=3)
    )
    pattern2 = Pattern(
        SeqOperator(PrimitiveEventStructure("AMZN", "x1"), PrimitiveEventStructure("AMZN", "x2"),
                    PrimitiveEventStructure("AMZN", "x3")),
        AndCondition(
            SmallerThanEqCondition(Variable("x1", lambda x: x["Lowest Price"]), 75),
            GreaterThanEqCondition(Variable("x2", lambda x: x["Peak Price"]), 78),
            SmallerThanEqCondition(Variable("x3", lambda x: x["Lowest Price"]),
                                   Variable("x1", lambda x: x["Lowest Price"]))
        ),
        timedelta(days=1)
    )

    runMultiTest("BigMultiPattern", [pattern1, pattern2], createTestFile, leaf_sharing_eval_mechanism_params)


"""
multi-pattern test with 3 patterns and leaf sharing
"""
def threePatternsTest(createTestFile=False):
    pattern1 = Pattern(
        AndOperator(PrimitiveEventStructure("AAPL", "a"), PrimitiveEventStructure("AMZN", "b"),
                    PrimitiveEventStructure("GOOG", "c")),
        AndCondition(
            SmallerThanCondition(Variable("a", lambda x: x["Peak Price"]),
                                 Variable("b", lambda x: x["Peak Price"])),
            SmallerThanCondition(Variable("b", lambda x: x["Peak Price"]),
                                 Variable("c", lambda x: x["Peak Price"]))
        ),
        timedelta(minutes=1)
    )
    pattern2 = Pattern(
        SeqOperator(PrimitiveEventStructure("MSFT", "a"), PrimitiveEventStructure("DRIV", "b"),
                    PrimitiveEventStructure("MSFT", "c"), PrimitiveEventStructure("DRIV", "d"),
                    PrimitiveEventStructure("MSFT", "e")),
        AndCondition(
            SmallerThanCondition(Variable("a", lambda x: x["Peak Price"]),
                                 Variable("b", lambda x: x["Peak Price"])),
            SmallerThanCondition(Variable("b", lambda x: x["Peak Price"]),
                                 Variable("c", lambda x: x["Peak Price"])),
            SmallerThanCondition(Variable("c", lambda x: x["Peak Price"]),
                                 Variable("d", lambda x: x["Peak Price"])),
            SmallerThanCondition(Variable("d", lambda x: x["Peak Price"]),
                                 Variable("e", lambda x: x["Peak Price"]))
        ),
        timedelta(minutes=10)
    )
    pattern3 = Pattern(
        SeqOperator(PrimitiveEventStructure("AAPL", "a"), PrimitiveEventStructure("AMZN", "b"),
                    PrimitiveEventStructure("GOOG", "c")),
        AndCondition(
            GreaterThanCondition(Variable("a", lambda x: x["Opening Price"]),
                                 Variable("c", lambda x: x["Opening Price"])),
            GreaterThanCondition(Variable("a", lambda x: x["Opening Price"]),
                                 Variable("b", lambda x: x["Opening Price"]))),
        timedelta(minutes=5)
    )

    runMultiTest("ThreePatternTest", [pattern1, pattern2, pattern3], createTestFile, leaf_sharing_eval_mechanism_params)


"""
multi-pattern test checking case where output node is not a root
"""
def rootAndInner(createTestFile=False):
    # similar to leafIsRoot, but the time windows are different
    pattern1 = Pattern(
        SeqOperator(PrimitiveEventStructure("AAPL", "a")),
        GreaterThanEqCondition(Variable("a", lambda x: x["Peak Price"]), 135),
        timedelta(minutes=5)
    )
    pattern2 = Pattern(
        SeqOperator(PrimitiveEventStructure("AAPL", "a"), PrimitiveEventStructure("AMZN", "b"),
                    PrimitiveEventStructure("GOOG", "c")),
        AndCondition(
            GreaterThanEqCondition(Variable("a", lambda x: x["Peak Price"]), 135),
            SmallerThanCondition(Variable("b", lambda x: x["Peak Price"]),
                                 Variable("c", lambda x: x["Peak Price"]))
        ),
        timedelta(minutes=3)
    )

    runMultiTest("RootAndInner", [pattern1, pattern2], createTestFile, leaf_sharing_eval_mechanism_params)

"""
multi-pattern test 2 identical patterns with different time stamp
"""
<<<<<<< HEAD
=======


>>>>>>> f1df9c85
def samePatternDifferentTimeStamps(createTestFile=False):
    pattern1 = Pattern(
        SeqOperator(PrimitiveEventStructure("AAPL", "a"), PrimitiveEventStructure("AMZN", "b"),
                    PrimitiveEventStructure("GOOG", "c")),
        AndCondition(
            GreaterThanEqCondition(Variable("a", lambda x: x["Peak Price"]), 135),
            SmallerThanCondition(Variable("b", lambda x: x["Peak Price"]),
                                 Variable("c", lambda x: x["Peak Price"]))
        ),
        timedelta(minutes=5)
    )
    pattern2 = Pattern(
        SeqOperator(PrimitiveEventStructure("AAPL", "a"), PrimitiveEventStructure("AMZN", "b"),
                    PrimitiveEventStructure("GOOG", "c")),
        AndCondition(
            GreaterThanEqCondition(Variable("a", lambda x: x["Peak Price"]), 135),
            SmallerThanCondition(Variable("b", lambda x: x["Peak Price"]),
                                 Variable("c", lambda x: x["Peak Price"]))
        ),
        timedelta(minutes=2)
    )

    runMultiTest("DifferentTimeStamp", [pattern1, pattern2], createTestFile, leaf_sharing_eval_mechanism_params)


"""
multi-pattern test sharing equivalent subtrees
"""
<<<<<<< HEAD
=======


>>>>>>> f1df9c85
def onePatternIncludesOther(createTestFile=False):
    pattern1 = Pattern(
        SeqOperator(PrimitiveEventStructure("GOOG", "a"), PrimitiveEventStructure("GOOG", "b"),
                    PrimitiveEventStructure("AAPL", "c")),
        AndCondition(
            SmallerThanCondition(Variable("a", lambda x: x["Peak Price"]),
                                 Variable("b", lambda x: x["Peak Price"])),
            GreaterThanCondition(Variable("b", lambda x: x["Peak Price"]),
                                 Variable("c", lambda x: x["Peak Price"]))
        ),
        timedelta(minutes=3)
    )

    pattern2 = Pattern(
        SeqOperator(PrimitiveEventStructure("GOOG", "a"), PrimitiveEventStructure("GOOG", "b")),
        SmallerThanCondition(Variable("a", lambda x: x["Peak Price"]),
                             Variable("b", lambda x: x["Peak Price"]))
        ,
        timedelta(minutes=3)
    )
<<<<<<< HEAD

    eval_mechanism_params = TreeBasedEvaluationMechanismParameters(
        optimizer_params=StatisticsDeviationAwareOptimizerParameters(
            tree_plan_params=TreePlanBuilderParameters(TreePlanBuilderTypes.TRIVIAL_LEFT_DEEP_TREE,
                                                       TreeCostModels.INTERMEDIATE_RESULTS_TREE_COST_MODEL)),
        storage_params=TreeStorageParameters(sort_storage=False,
                                             clean_up_interval=10,
                                             prioritize_sorting_by_timestamp=True),
        multi_pattern_eval_params=MultiPatternEvaluationParameters(MultiPatternEvaluationApproaches.SUBTREES_UNION))
    runMultiTest("onePatternIncludesOther", [pattern1, pattern2], createTestFile, eval_mechanism_params)
=======
    runMultiTest("onePatternIncludesOther", [pattern1, pattern2], createTestFile, leaf_sharing_eval_mechanism_params)
>>>>>>> f1df9c85

"""
multi-pattern test multiple patterns share the same output node
"""
def samePatternSharingRoot(createTestFile=False):
    hierarchyPattern = Pattern(
        AndOperator(PrimitiveEventStructure("AMZN", "a"), PrimitiveEventStructure("AAPL", "b"),
                    PrimitiveEventStructure("GOOG", "c")),
        AndCondition(
            SmallerThanCondition(Variable("a", lambda x: x["Peak Price"]),
                                 Variable("b", lambda x: x["Peak Price"])),
            SmallerThanCondition(Variable("b", lambda x: x["Peak Price"]),
                                 Variable("c", lambda x: x["Peak Price"]))
        ),
        timedelta(minutes=1)
    )

    hierarchyPattern2 = Pattern(
        AndOperator(PrimitiveEventStructure("AMZN", "a"), PrimitiveEventStructure("AAPL", "b"),
                    PrimitiveEventStructure("GOOG", "c")),
        AndCondition(
            SmallerThanCondition(Variable("a", lambda x: x["Peak Price"]),
                                 Variable("b", lambda x: x["Peak Price"])),
            SmallerThanCondition(Variable("b", lambda x: x["Peak Price"]),
                                 Variable("c", lambda x: x["Peak Price"]))
        ),
        timedelta(minutes=0.5)
    )

    hierarchyPattern3 = Pattern(
        AndOperator(PrimitiveEventStructure("AMZN", "a"), PrimitiveEventStructure("AAPL", "b"),
                    PrimitiveEventStructure("GOOG", "c")),
        AndCondition(
            SmallerThanCondition(Variable("a", lambda x: x["Peak Price"]),
                                 Variable("b", lambda x: x["Peak Price"])),
            SmallerThanCondition(Variable("b", lambda x: x["Peak Price"]),
                                 Variable("c", lambda x: x["Peak Price"]))
        ),
        timedelta(minutes=0.1)
    )

<<<<<<< HEAD
    eval_mechanism_params = TreeBasedEvaluationMechanismParameters(
        optimizer_params=StatisticsDeviationAwareOptimizerParameters(
            tree_plan_params=TreePlanBuilderParameters(TreePlanBuilderTypes.TRIVIAL_LEFT_DEEP_TREE,
                                                       TreeCostModels.INTERMEDIATE_RESULTS_TREE_COST_MODEL)),
        storage_params=TreeStorageParameters(sort_storage=False,
                                             clean_up_interval=10,
                                             prioritize_sorting_by_timestamp=True),
        multi_pattern_eval_params=MultiPatternEvaluationParameters(MultiPatternEvaluationApproaches.SUBTREES_UNION))

    runMultiTest('hierarchyMultiPattern', [hierarchyPattern, hierarchyPattern2, hierarchyPattern3], createTestFile,
                 eval_mechanism_params)
=======
    runMultiTest('hierarchyMultiPattern', [hierarchyPattern, hierarchyPattern2, hierarchyPattern3], createTestFile, leaf_sharing_eval_mechanism_params)

>>>>>>> f1df9c85

"""
multi-pattern test several patterns sharing the same subtree
"""
<<<<<<< HEAD
=======


>>>>>>> f1df9c85
def severalPatternShareSubtree(createTestFile=False):
    pattern = Pattern(
        SeqOperator(PrimitiveEventStructure("AAPL", "a"),
                    PrimitiveEventStructure("AMZN", "b"),
                    PrimitiveEventStructure("GOOG", "c"),
                    NegationOperator(PrimitiveEventStructure("TYP1", "x")),
                    NegationOperator(PrimitiveEventStructure("TYP2", "y")),
                    NegationOperator(PrimitiveEventStructure("TYP3", "z"))),
        AndCondition(
            GreaterThanCondition(Variable("a", lambda x: x["Opening Price"]),
                                 Variable("b", lambda x: x["Opening Price"])),
            SmallerThanCondition(Variable("b", lambda x: x["Opening Price"]),
                                 Variable("c", lambda x: x["Opening Price"]))),
        timedelta(minutes=5)
    )

    pattern2 = Pattern(SeqOperator(PrimitiveEventStructure("AAPL", "a"), PrimitiveEventStructure("AMZN", "b"),
                                   PrimitiveEventStructure("TYP1", "x")),
                       GreaterThanCondition(Variable("a", lambda x: x["Opening Price"]),
                                            Variable("b", lambda x: x["Opening Price"])),
                       timedelta(minutes=5)
                       )

    pattern3 = Pattern(SeqOperator(PrimitiveEventStructure("AAPL", "a"), PrimitiveEventStructure("AMZN", "b")),
                       GreaterThanCondition(Variable("a", lambda x: x["Opening Price"]),
                                            Variable("b", lambda x: x["Opening Price"])),
                       timedelta(minutes=5)
                       )

<<<<<<< HEAD
    eval_mechanism_params = TreeBasedEvaluationMechanismParameters(
        optimizer_params=StatisticsDeviationAwareOptimizerParameters(
            tree_plan_params=TreePlanBuilderParameters(TreePlanBuilderTypes.TRIVIAL_LEFT_DEEP_TREE,
                                                       TreeCostModels.INTERMEDIATE_RESULTS_TREE_COST_MODEL)),
        storage_params=TreeStorageParameters(sort_storage=False,
                                             clean_up_interval=10,
                                             prioritize_sorting_by_timestamp=True),
        multi_pattern_eval_params=MultiPatternEvaluationParameters(MultiPatternEvaluationApproaches.SUBTREES_UNION))

    runMultiTest("threeSharingSubtrees", [pattern, pattern2, pattern3], createTestFile, eval_mechanism_params)

"""
multi-pattern test patterns sharing inner nodes and not leaves
"""
def notInTheBeginningShare(createTestFile=False):
=======
    runMultiTest("threeSharingSubtrees", [pattern, pattern2, pattern3], createTestFile, leaf_sharing_eval_mechanism_params)

def notInTheBeginningShare(createTestFile = False):
>>>>>>> f1df9c85
    getattr_func = lambda x: x["Opening Price"]

    pattern1 = Pattern(
        SeqOperator(NegationOperator(PrimitiveEventStructure("TYP1", "x")),
                    NegationOperator(PrimitiveEventStructure("TYP2", "y")),
                    NegationOperator(PrimitiveEventStructure("TYP3", "z")), PrimitiveEventStructure("AAPL", "a"),
                    PrimitiveEventStructure("AMZN", "b"), PrimitiveEventStructure("GOOG", "c")),
        AndCondition(
            GreaterThanCondition(Variable("a", getattr_func),
                                 Variable("b", getattr_func)),
            SmallerThanCondition(Variable("b", getattr_func),
                                 Variable("c", getattr_func))),
        timedelta(minutes=5)
    )

    pattern2 = Pattern(
        SeqOperator(NegationOperator(PrimitiveEventStructure("TYP1", "x")),
                    NegationOperator(PrimitiveEventStructure("TYP2", "y")),
                    PrimitiveEventStructure("AAPL", "a"),
                    PrimitiveEventStructure("AMZN", "b")),
        GreaterThanCondition(Variable("a", getattr_func),
                             Variable("b", getattr_func)),
        timedelta(minutes=5)
    )

    pattern3 = Pattern(
        SeqOperator(PrimitiveEventStructure("AAPL", "a"),
                    PrimitiveEventStructure("AMZN", "b"),
                    PrimitiveEventStructure("GOOG", "c")),
        AndCondition(
            GreaterThanCondition(Variable("a", getattr_func),
                                 Variable("b", getattr_func)),
            GreaterThanCondition(Variable("c", getattr_func),
                                 Variable("b", getattr_func))
        ),
        timedelta(minutes=5)
    )

<<<<<<< HEAD
    eval_mechanism_params = TreeBasedEvaluationMechanismParameters(
        optimizer_params=StatisticsDeviationAwareOptimizerParameters(
            tree_plan_params=TreePlanBuilderParameters(TreePlanBuilderTypes.TRIVIAL_LEFT_DEEP_TREE,
                                                       TreeCostModels.INTERMEDIATE_RESULTS_TREE_COST_MODEL)),
        storage_params=TreeStorageParameters(sort_storage=False,
                                             clean_up_interval=10,
                                             prioritize_sorting_by_timestamp=True),
        multi_pattern_eval_params=MultiPatternEvaluationParameters(MultiPatternEvaluationApproaches.SUBTREES_UNION))
=======
    runMultiTest("MultipleNotBeginningShare", [pattern1, pattern2, pattern3], createTestFile, leaf_sharing_eval_mechanism_params)

"""
multi-pattern test sharing internal node between patterns
"""


def multipleParentsForInternalNode(createTestFile=False):
    pattern1 = Pattern(
        SeqOperator(PrimitiveEventStructure("AAPL", "a"),
                    PrimitiveEventStructure("AMZN", "b"),
                    PrimitiveEventStructure("GOOG", "c")),
        AndCondition(
            GreaterThanCondition(Variable("a", lambda x: x["Opening Price"]),
                                 Variable("b", lambda x: x["Opening Price"])),
            GreaterThanCondition(Variable("c", lambda x: x["Peak Price"]), 500)
        ),
        timedelta(minutes=5)
    )

    pattern2 = Pattern(
        SeqOperator(PrimitiveEventStructure("AAPL", "a"),
                    PrimitiveEventStructure("AMZN", "b"),
                    PrimitiveEventStructure("GOOG", "c")),
        AndCondition(
            GreaterThanCondition(Variable("a", lambda x: x["Opening Price"]),
                                 Variable("b", lambda x: x["Opening Price"])),
            GreaterThanCondition(Variable("c", lambda x: x["Peak Price"]), 530)
        ),
        timedelta(minutes=3)
    )

    pattern3 = Pattern(
        SeqOperator(PrimitiveEventStructure("AAPL", "a"),
                    PrimitiveEventStructure("AMZN", "b"), PrimitiveEventStructure("FB", "e")),
        AndCondition(
            GreaterThanCondition(Variable("a", lambda x: x["Opening Price"]),
                                 Variable("b", lambda x: x["Opening Price"])),
            GreaterThanCondition(Variable("e", lambda x: x["Peak Price"]), 520)
        ),
        timedelta(minutes=5)
    )

    pattern4 = Pattern(
        SeqOperator(PrimitiveEventStructure("AAPL", "a"),
                    PrimitiveEventStructure("AMZN", "b"), PrimitiveEventStructure("LI", "c")),
        AndCondition(
            GreaterThanCondition(Variable("a", lambda x: x["Opening Price"]),
                                 Variable("b", lambda x: x["Opening Price"])),
            GreaterThanCondition(Variable("c", lambda x: x["Peak Price"]), 100)
        ),
        timedelta(minutes=2)
    )

    runMultiTest("multipleParentsForInternalNode", [pattern1, pattern2, pattern3, pattern4], createTestFile, leaf_sharing_eval_mechanism_params)

>>>>>>> f1df9c85


"""
Same tests as above are repeated below, but with subtree sharing
"""




def leafIsRootFullSharing(createTestFile = False):
    pattern1 = Pattern(
        SeqOperator(PrimitiveEventStructure("AAPL", "a")),
        GreaterThanCondition(Variable("a", lambda x: x["Peak Price"]), 135),
        timedelta(minutes=5)
    )
    pattern2 = Pattern(
        SeqOperator(PrimitiveEventStructure("AAPL", "a"), NegationOperator(PrimitiveEventStructure("AMZN", "b")),
                    PrimitiveEventStructure("GOOG", "c")),
        AndCondition(
            GreaterThanCondition(Variable("a", lambda x: x["Opening Price"]),
                                 Variable("b", lambda x: x["Opening Price"])),
            SmallerThanCondition(Variable("b", lambda x: x["Opening Price"]),
                                 Variable("c", lambda x: x["Opening Price"]))),
        timedelta(minutes=5)
    )

    runMultiTest("FirstMultiPatternFullSharing", [pattern1, pattern2], createTestFile, subtree_sharing_eval_mechanism_params,
                 expected_file_name="FirstMultiPattern")


"""
multi-pattern test 2 completely distinct patterns
"""


def distinctPatternsFullSharing(createTestFile=False):
    pattern1 = Pattern(
        SeqOperator(PrimitiveEventStructure("GOOG", "a"), PrimitiveEventStructure("GOOG", "b"), PrimitiveEventStructure("GOOG", "c")),
        AndCondition(
            SmallerThanCondition(Variable("a", lambda x: x["Peak Price"]),
                                 Variable("b", lambda x: x["Peak Price"])),
            SmallerThanCondition(Variable("b", lambda x: x["Peak Price"]),
                                 Variable("c", lambda x: x["Peak Price"]))
        ),
        timedelta(minutes=3)
    )
    pattern2 = Pattern(
        SeqOperator(PrimitiveEventStructure("AMZN", "x1"), PrimitiveEventStructure("AMZN", "x2"), PrimitiveEventStructure("AMZN", "x3")),
        AndCondition(
            SmallerThanEqCondition(Variable("x1", lambda x: x["Lowest Price"]), 75),
            GreaterThanEqCondition(Variable("x2", lambda x: x["Peak Price"]), 78),
            SmallerThanEqCondition(Variable("x3", lambda x: x["Lowest Price"]),
                                   Variable("x1", lambda x: x["Lowest Price"]))
        ),
        timedelta(days=1)
    )

    runMultiTest("BigMultiPatternFullSharing", [pattern1, pattern2], createTestFile, subtree_sharing_eval_mechanism_params,
                 expected_file_name="BigMultiPattern")


"""
multi-pattern test with 3 patterns and leaf sharing
"""
def threePatternsTestFullSharing(createTestFile = False):
    pattern1 = Pattern(
        AndOperator(PrimitiveEventStructure("AAPL", "a"), PrimitiveEventStructure("AMZN", "b"),
                     PrimitiveEventStructure("GOOG", "c")),
        AndCondition(
            SmallerThanCondition(Variable("a", lambda x: x["Peak Price"]),
                                 Variable("b", lambda x: x["Peak Price"])),
            SmallerThanCondition(Variable("b", lambda x: x["Peak Price"]),
                                 Variable("c", lambda x: x["Peak Price"]))
        ),
        timedelta(minutes=1)
    )
    pattern2 = Pattern(
        SeqOperator(PrimitiveEventStructure("MSFT", "a"), PrimitiveEventStructure("DRIV", "b"),
                    PrimitiveEventStructure("MSFT", "c"), PrimitiveEventStructure("DRIV", "d"),
                    PrimitiveEventStructure("MSFT", "e")),
        AndCondition(
                SmallerThanCondition(Variable("a", lambda x: x["Peak Price"]),
                                     Variable("b", lambda x: x["Peak Price"])),
                SmallerThanCondition(Variable("b", lambda x: x["Peak Price"]),
                                     Variable("c", lambda x: x["Peak Price"])),
                SmallerThanCondition(Variable("c", lambda x: x["Peak Price"]),
                                     Variable("d", lambda x: x["Peak Price"])),
                SmallerThanCondition(Variable("d", lambda x: x["Peak Price"]),
                                     Variable("e", lambda x: x["Peak Price"]))
        ),
        timedelta(minutes=10)
    )
    pattern3 = Pattern(
        SeqOperator(PrimitiveEventStructure("AAPL", "a"), PrimitiveEventStructure("AMZN", "b"), PrimitiveEventStructure("GOOG", "c")),
        AndCondition(
            GreaterThanCondition(Variable("a", lambda x: x["Opening Price"]), Variable("c", lambda x: x["Opening Price"])),
            GreaterThanCondition(Variable("a", lambda x: x["Opening Price"]), Variable("b", lambda x: x["Opening Price"]))),
        timedelta(minutes=5)
    )

    runMultiTest("ThreePatternTestFullSharing", [pattern1, pattern2, pattern3], createTestFile, subtree_sharing_eval_mechanism_params,
                 expected_file_name="ThreePatternTest")


"""
multi-pattern test checking case where output node is not a root
"""
def rootAndInnerFullSharing(createTestFile = False):
    #similar to leafIsRoot, but the time windows are different
    pattern1 = Pattern(
        SeqOperator(PrimitiveEventStructure("AAPL", "a")),
        GreaterThanEqCondition(Variable("a", lambda x: x["Peak Price"]), 135),
        timedelta(minutes=5)
    )
    pattern2 = Pattern(
        SeqOperator(PrimitiveEventStructure("AAPL", "a"), PrimitiveEventStructure("AMZN", "b"), PrimitiveEventStructure("GOOG", "c")),
        AndCondition(
            GreaterThanEqCondition(Variable("a", lambda x: x["Peak Price"]), 135),
            SmallerThanCondition(Variable("b", lambda x: x["Peak Price"]),
                                 Variable("c", lambda x: x["Peak Price"]))
        ),
        timedelta(minutes=3)
    )

    runMultiTest("RootAndInnerFullSharing", [pattern1, pattern2], createTestFile, subtree_sharing_eval_mechanism_params,
                 expected_file_name="RootAndInner")

"""
multi-pattern test 2 identical patterns with different time stamp
"""
<<<<<<< HEAD
def multipleParentsForInternalNode(createTestFile=False):
=======


def samePatternDifferentTimeStampsFullSharing(createTestFile=False):
>>>>>>> f1df9c85
    pattern1 = Pattern(
        SeqOperator(PrimitiveEventStructure("AAPL", "a"), PrimitiveEventStructure("AMZN", "b"), PrimitiveEventStructure("GOOG", "c")),
        AndCondition(
            GreaterThanEqCondition(Variable("a", lambda x: x["Peak Price"]), 135),
            SmallerThanCondition(Variable("b", lambda x: x["Peak Price"]),
                                 Variable("c", lambda x: x["Peak Price"]))
        ),
        timedelta(minutes=5)
    )
    pattern2 = Pattern(
        SeqOperator(PrimitiveEventStructure("AAPL", "a"), PrimitiveEventStructure("AMZN", "b"), PrimitiveEventStructure("GOOG", "c")),
        AndCondition(
            GreaterThanEqCondition(Variable("a", lambda x: x["Peak Price"]), 135),
            SmallerThanCondition(Variable("b", lambda x: x["Peak Price"]),
                                 Variable("c", lambda x: x["Peak Price"]))
        ),
        timedelta(minutes=2)
    )

    runMultiTest("DifferentTimeStampFullSharing", [pattern1, pattern2], createTestFile, subtree_sharing_eval_mechanism_params,
                 expected_file_name="DifferentTimeStamp")


"""
multi-pattern test sharing equivalent subtrees
"""


def onePatternIncludesOtherFullSharing(createTestFile=False):
    pattern1 = Pattern(
        SeqOperator(PrimitiveEventStructure("GOOG", "a"), PrimitiveEventStructure("GOOG", "b"),
                    PrimitiveEventStructure("AAPL", "c")),
        AndCondition(
            SmallerThanCondition(Variable("a", lambda x: x["Peak Price"]),
                                 Variable("b", lambda x: x["Peak Price"])),
            GreaterThanCondition(Variable("b", lambda x: x["Peak Price"]),
                                 Variable("c", lambda x: x["Peak Price"]))
        ),
        timedelta(minutes=3)
    )

    pattern2 = Pattern(
        SeqOperator(PrimitiveEventStructure("GOOG", "a"), PrimitiveEventStructure("GOOG", "b")),
        SmallerThanCondition(Variable("a", lambda x: x["Peak Price"]),
                             Variable("b", lambda x: x["Peak Price"]))
        ,
        timedelta(minutes=3)
    )
    runMultiTest("onePatternIncludesOtherFullSharing", [pattern1, pattern2], createTestFile, subtree_sharing_eval_mechanism_params,
                 expected_file_name="onePatternIncludesOther")

"""
multi-pattern test multiple patterns share the same output node
"""
def samePatternSharingRootFullSharing(createTestFile = False):
    hierarchyPattern = Pattern(
        AndOperator(PrimitiveEventStructure("AMZN", "a"), PrimitiveEventStructure("AAPL", "b"),
                    PrimitiveEventStructure("GOOG", "c")),
        AndCondition(
            SmallerThanCondition(Variable("a", lambda x: x["Peak Price"]),
                                 Variable("b", lambda x: x["Peak Price"])),
            SmallerThanCondition(Variable("b", lambda x: x["Peak Price"]),
                                 Variable("c", lambda x: x["Peak Price"]))
        ),
        timedelta(minutes=1)
    )

    hierarchyPattern2 = Pattern(
        AndOperator(PrimitiveEventStructure("AMZN", "a"), PrimitiveEventStructure("AAPL", "b"),
                    PrimitiveEventStructure("GOOG", "c")),
        AndCondition(
            SmallerThanCondition(Variable("a", lambda x: x["Peak Price"]),
                                 Variable("b", lambda x: x["Peak Price"])),
            SmallerThanCondition(Variable("b", lambda x: x["Peak Price"]),
                                 Variable("c", lambda x: x["Peak Price"]))
        ),
        timedelta(minutes=0.5)
    )

    hierarchyPattern3 = Pattern(
        AndOperator(PrimitiveEventStructure("AMZN", "a"), PrimitiveEventStructure("AAPL", "b"),
                    PrimitiveEventStructure("GOOG", "c")),
        AndCondition(
            SmallerThanCondition(Variable("a", lambda x: x["Peak Price"]),
                                 Variable("b", lambda x: x["Peak Price"])),
            SmallerThanCondition(Variable("b", lambda x: x["Peak Price"]),
                                 Variable("c", lambda x: x["Peak Price"]))
        ),
        timedelta(minutes=0.1)
    )

    runMultiTest('hierarchyMultiPatternFullSharing', [hierarchyPattern, hierarchyPattern2, hierarchyPattern3], createTestFile, subtree_sharing_eval_mechanism_params,
                 expected_file_name='hierarchyMultiPattern')


"""
multi-pattern test several patterns sharing the same subtree
"""


def severalPatternShareSubtreeFullSharing(createTestFile=False):
    pattern = Pattern(
        SeqOperator(PrimitiveEventStructure("AAPL", "a"),
                    PrimitiveEventStructure("AMZN", "b"),
                    PrimitiveEventStructure("GOOG", "c"),
                    NegationOperator(PrimitiveEventStructure("TYP1", "x")),
                    NegationOperator(PrimitiveEventStructure("TYP2", "y")),
                    NegationOperator(PrimitiveEventStructure("TYP3", "z"))),
        AndCondition(
            GreaterThanCondition(Variable("a", lambda x: x["Opening Price"]),
                                 Variable("b", lambda x: x["Opening Price"])),
            SmallerThanCondition(Variable("b", lambda x: x["Opening Price"]),
                                 Variable("c", lambda x: x["Opening Price"]))),
        timedelta(minutes=5)
    )

    pattern2 = Pattern(SeqOperator(PrimitiveEventStructure("AAPL", "a"), PrimitiveEventStructure("AMZN", "b"),
                                   PrimitiveEventStructure("TYP1", "x")),
                       GreaterThanCondition(Variable("a", lambda x: x["Opening Price"]),
                                            Variable("b", lambda x: x["Opening Price"])),
                       timedelta(minutes=5)
                       )

    pattern3 = Pattern(SeqOperator(PrimitiveEventStructure("AAPL", "a"), PrimitiveEventStructure("AMZN", "b")),
                       GreaterThanCondition(Variable("a", lambda x: x["Opening Price"]),
                                            Variable("b", lambda x: x["Opening Price"])),
                       timedelta(minutes=5)
                       )

    runMultiTest("threeSharingSubtreesFullSharing", [pattern, pattern2, pattern3], createTestFile, subtree_sharing_eval_mechanism_params,
                 expected_file_name="threeSharingSubtrees")


def notInTheBeginningShareFullSharing(createTestFile = False):
    getattr_func = lambda x: x["Opening Price"]

    pattern1 = Pattern(
        SeqOperator(NegationOperator(PrimitiveEventStructure("TYP1", "x")),
                    NegationOperator(PrimitiveEventStructure("TYP2", "y")),
                    NegationOperator(PrimitiveEventStructure("TYP3", "z")), PrimitiveEventStructure("AAPL", "a"),
                    PrimitiveEventStructure("AMZN", "b"), PrimitiveEventStructure("GOOG", "c")),
        AndCondition(
            GreaterThanCondition(Variable("a", getattr_func),
                                 Variable("b", getattr_func)),
            SmallerThanCondition(Variable("b", getattr_func),
                                 Variable("c", getattr_func))),
        timedelta(minutes=5)
    )

    pattern2 = Pattern(
        SeqOperator(NegationOperator(PrimitiveEventStructure("TYP1", "x")),
                    NegationOperator(PrimitiveEventStructure("TYP2", "y")),
                    PrimitiveEventStructure("AAPL", "a"),
                    PrimitiveEventStructure("AMZN", "b")),
        GreaterThanCondition(Variable("a", getattr_func),
                             Variable("b", getattr_func)),
        timedelta(minutes=5)
    )

    pattern3 = Pattern(
        SeqOperator(PrimitiveEventStructure("AAPL", "a"),
                    PrimitiveEventStructure("AMZN", "b"),
                    PrimitiveEventStructure("GOOG", "c")),
        AndCondition(
            GreaterThanCondition(Variable("a", getattr_func),
                                 Variable("b", getattr_func)),
            GreaterThanCondition(Variable("c", getattr_func),
                                 Variable("b", getattr_func))
        ),
        timedelta(minutes=5)
    )

    runMultiTest("MultipleNotBeginningShareFullSharing", [pattern1, pattern2, pattern3], createTestFile, subtree_sharing_eval_mechanism_params,
                 expected_file_name="MultipleNotBeginningShare")

"""
multi-pattern test sharing internal node between patterns
"""


def multipleParentsForInternalNodeFullSharing(createTestFile=False):
    pattern1 = Pattern(
        SeqOperator(PrimitiveEventStructure("AAPL", "a"),
                    PrimitiveEventStructure("AMZN", "b"),
                    PrimitiveEventStructure("GOOG", "c")),
        AndCondition(
            GreaterThanCondition(Variable("a", lambda x: x["Opening Price"]),
                                 Variable("b", lambda x: x["Opening Price"])),
            GreaterThanCondition(Variable("c", lambda x: x["Peak Price"]), 500)
        ),
        timedelta(minutes=5)
    )

    pattern2 = Pattern(
        SeqOperator(PrimitiveEventStructure("AAPL", "a"),
<<<<<<< HEAD
                    PrimitiveEventStructure("AMZN", "b"), PrimitiveEventStructure("GOOG", "c")),
=======
                    PrimitiveEventStructure("AMZN", "b"),
                    PrimitiveEventStructure("GOOG", "c")),
>>>>>>> f1df9c85
        AndCondition(
            GreaterThanCondition(Variable("a", lambda x: x["Opening Price"]),
                                 Variable("b", lambda x: x["Opening Price"])),
            GreaterThanCondition(Variable("c", lambda x: x["Peak Price"]), 530)
        ),
        timedelta(minutes=3)
    )

    pattern3 = Pattern(
        SeqOperator(PrimitiveEventStructure("AAPL", "a"),
                    PrimitiveEventStructure("AMZN", "b"), PrimitiveEventStructure("FB", "e")),
        AndCondition(
            GreaterThanCondition(Variable("a", lambda x: x["Opening Price"]),
                                 Variable("b", lambda x: x["Opening Price"])),
            GreaterThanCondition(Variable("e", lambda x: x["Peak Price"]), 520)
        ),
        timedelta(minutes=5)
    )

    pattern4 = Pattern(
        SeqOperator(PrimitiveEventStructure("AAPL", "a"),
                    PrimitiveEventStructure("AMZN", "b"), PrimitiveEventStructure("LI", "c")),
        AndCondition(
            GreaterThanCondition(Variable("a", lambda x: x["Opening Price"]),
                                 Variable("b", lambda x: x["Opening Price"])),
            GreaterThanCondition(Variable("c", lambda x: x["Peak Price"]), 100)
        ),
        timedelta(minutes=2)
    )

<<<<<<< HEAD
    eval_mechanism_params = TreeBasedEvaluationMechanismParameters(
        optimizer_params=StatisticsDeviationAwareOptimizerParameters(
            tree_plan_params=TreePlanBuilderParameters(TreePlanBuilderTypes.TRIVIAL_LEFT_DEEP_TREE,
                                                       TreeCostModels.INTERMEDIATE_RESULTS_TREE_COST_MODEL)),
        storage_params=TreeStorageParameters(sort_storage=False,
                                             clean_up_interval=10,
                                             prioritize_sorting_by_timestamp=True),
        multi_pattern_eval_params=MultiPatternEvaluationParameters(MultiPatternEvaluationApproaches.SUBTREES_UNION))

    runMultiTest("multipleParentsForInternalNode", [pattern1, pattern2, pattern3, pattern4], createTestFile,
                 eval_mechanism_params)
=======
    runMultiTest("multipleParentsForInternalNodeFullSharing", [pattern1, pattern2, pattern3, pattern4], createTestFile, subtree_sharing_eval_mechanism_params,
                 expected_file_name="multipleParentsForInternalNode")
>>>>>>> f1df9c85
<|MERGE_RESOLUTION|>--- conflicted
+++ resolved
@@ -50,11 +50,8 @@
 """
 multi-pattern test 2 completely distinct patterns
 """
-<<<<<<< HEAD
-=======
-
-
->>>>>>> f1df9c85
+
+
 def distinctPatterns(createTestFile=False):
     pattern1 = Pattern(
         SeqOperator(PrimitiveEventStructure("GOOG", "a"), PrimitiveEventStructure("GOOG", "b"),
@@ -153,11 +150,6 @@
 """
 multi-pattern test 2 identical patterns with different time stamp
 """
-<<<<<<< HEAD
-=======
-
-
->>>>>>> f1df9c85
 def samePatternDifferentTimeStamps(createTestFile=False):
     pattern1 = Pattern(
         SeqOperator(PrimitiveEventStructure("AAPL", "a"), PrimitiveEventStructure("AMZN", "b"),
@@ -186,11 +178,6 @@
 """
 multi-pattern test sharing equivalent subtrees
 """
-<<<<<<< HEAD
-=======
-
-
->>>>>>> f1df9c85
 def onePatternIncludesOther(createTestFile=False):
     pattern1 = Pattern(
         SeqOperator(PrimitiveEventStructure("GOOG", "a"), PrimitiveEventStructure("GOOG", "b"),
@@ -211,20 +198,7 @@
         ,
         timedelta(minutes=3)
     )
-<<<<<<< HEAD
-
-    eval_mechanism_params = TreeBasedEvaluationMechanismParameters(
-        optimizer_params=StatisticsDeviationAwareOptimizerParameters(
-            tree_plan_params=TreePlanBuilderParameters(TreePlanBuilderTypes.TRIVIAL_LEFT_DEEP_TREE,
-                                                       TreeCostModels.INTERMEDIATE_RESULTS_TREE_COST_MODEL)),
-        storage_params=TreeStorageParameters(sort_storage=False,
-                                             clean_up_interval=10,
-                                             prioritize_sorting_by_timestamp=True),
-        multi_pattern_eval_params=MultiPatternEvaluationParameters(MultiPatternEvaluationApproaches.SUBTREES_UNION))
-    runMultiTest("onePatternIncludesOther", [pattern1, pattern2], createTestFile, eval_mechanism_params)
-=======
     runMultiTest("onePatternIncludesOther", [pattern1, pattern2], createTestFile, leaf_sharing_eval_mechanism_params)
->>>>>>> f1df9c85
 
 """
 multi-pattern test multiple patterns share the same output node
@@ -266,31 +240,12 @@
         timedelta(minutes=0.1)
     )
 
-<<<<<<< HEAD
-    eval_mechanism_params = TreeBasedEvaluationMechanismParameters(
-        optimizer_params=StatisticsDeviationAwareOptimizerParameters(
-            tree_plan_params=TreePlanBuilderParameters(TreePlanBuilderTypes.TRIVIAL_LEFT_DEEP_TREE,
-                                                       TreeCostModels.INTERMEDIATE_RESULTS_TREE_COST_MODEL)),
-        storage_params=TreeStorageParameters(sort_storage=False,
-                                             clean_up_interval=10,
-                                             prioritize_sorting_by_timestamp=True),
-        multi_pattern_eval_params=MultiPatternEvaluationParameters(MultiPatternEvaluationApproaches.SUBTREES_UNION))
-
-    runMultiTest('hierarchyMultiPattern', [hierarchyPattern, hierarchyPattern2, hierarchyPattern3], createTestFile,
-                 eval_mechanism_params)
-=======
     runMultiTest('hierarchyMultiPattern', [hierarchyPattern, hierarchyPattern2, hierarchyPattern3], createTestFile, leaf_sharing_eval_mechanism_params)
 
->>>>>>> f1df9c85
 
 """
 multi-pattern test several patterns sharing the same subtree
 """
-<<<<<<< HEAD
-=======
-
-
->>>>>>> f1df9c85
 def severalPatternShareSubtree(createTestFile=False):
     pattern = Pattern(
         SeqOperator(PrimitiveEventStructure("AAPL", "a"),
@@ -320,27 +275,9 @@
                        timedelta(minutes=5)
                        )
 
-<<<<<<< HEAD
-    eval_mechanism_params = TreeBasedEvaluationMechanismParameters(
-        optimizer_params=StatisticsDeviationAwareOptimizerParameters(
-            tree_plan_params=TreePlanBuilderParameters(TreePlanBuilderTypes.TRIVIAL_LEFT_DEEP_TREE,
-                                                       TreeCostModels.INTERMEDIATE_RESULTS_TREE_COST_MODEL)),
-        storage_params=TreeStorageParameters(sort_storage=False,
-                                             clean_up_interval=10,
-                                             prioritize_sorting_by_timestamp=True),
-        multi_pattern_eval_params=MultiPatternEvaluationParameters(MultiPatternEvaluationApproaches.SUBTREES_UNION))
-
-    runMultiTest("threeSharingSubtrees", [pattern, pattern2, pattern3], createTestFile, eval_mechanism_params)
-
-"""
-multi-pattern test patterns sharing inner nodes and not leaves
-"""
-def notInTheBeginningShare(createTestFile=False):
-=======
     runMultiTest("threeSharingSubtrees", [pattern, pattern2, pattern3], createTestFile, leaf_sharing_eval_mechanism_params)
 
 def notInTheBeginningShare(createTestFile = False):
->>>>>>> f1df9c85
     getattr_func = lambda x: x["Opening Price"]
 
     pattern1 = Pattern(
@@ -379,16 +316,6 @@
         timedelta(minutes=5)
     )
 
-<<<<<<< HEAD
-    eval_mechanism_params = TreeBasedEvaluationMechanismParameters(
-        optimizer_params=StatisticsDeviationAwareOptimizerParameters(
-            tree_plan_params=TreePlanBuilderParameters(TreePlanBuilderTypes.TRIVIAL_LEFT_DEEP_TREE,
-                                                       TreeCostModels.INTERMEDIATE_RESULTS_TREE_COST_MODEL)),
-        storage_params=TreeStorageParameters(sort_storage=False,
-                                             clean_up_interval=10,
-                                             prioritize_sorting_by_timestamp=True),
-        multi_pattern_eval_params=MultiPatternEvaluationParameters(MultiPatternEvaluationApproaches.SUBTREES_UNION))
-=======
     runMultiTest("MultipleNotBeginningShare", [pattern1, pattern2, pattern3], createTestFile, leaf_sharing_eval_mechanism_params)
 
 """
@@ -445,7 +372,6 @@
 
     runMultiTest("multipleParentsForInternalNode", [pattern1, pattern2, pattern3, pattern4], createTestFile, leaf_sharing_eval_mechanism_params)
 
->>>>>>> f1df9c85
 
 
 """
@@ -576,13 +502,9 @@
 """
 multi-pattern test 2 identical patterns with different time stamp
 """
-<<<<<<< HEAD
-def multipleParentsForInternalNode(createTestFile=False):
-=======
 
 
 def samePatternDifferentTimeStampsFullSharing(createTestFile=False):
->>>>>>> f1df9c85
     pattern1 = Pattern(
         SeqOperator(PrimitiveEventStructure("AAPL", "a"), PrimitiveEventStructure("AMZN", "b"), PrimitiveEventStructure("GOOG", "c")),
         AndCondition(
@@ -778,18 +700,13 @@
 
     pattern2 = Pattern(
         SeqOperator(PrimitiveEventStructure("AAPL", "a"),
-<<<<<<< HEAD
                     PrimitiveEventStructure("AMZN", "b"), PrimitiveEventStructure("GOOG", "c")),
-=======
-                    PrimitiveEventStructure("AMZN", "b"),
-                    PrimitiveEventStructure("GOOG", "c")),
->>>>>>> f1df9c85
-        AndCondition(
-            GreaterThanCondition(Variable("a", lambda x: x["Opening Price"]),
-                                 Variable("b", lambda x: x["Opening Price"])),
-            GreaterThanCondition(Variable("c", lambda x: x["Peak Price"]), 530)
-        ),
-        timedelta(minutes=3)
+            AndCondition(
+                GreaterThanCondition(Variable("a", lambda x: x["Opening Price"]),
+                                     Variable("b", lambda x: x["Opening Price"])),
+                GreaterThanCondition(Variable("c", lambda x: x["Peak Price"]), 530)
+            ),
+            timedelta(minutes=3)
     )
 
     pattern3 = Pattern(
@@ -814,19 +731,5 @@
         timedelta(minutes=2)
     )
 
-<<<<<<< HEAD
-    eval_mechanism_params = TreeBasedEvaluationMechanismParameters(
-        optimizer_params=StatisticsDeviationAwareOptimizerParameters(
-            tree_plan_params=TreePlanBuilderParameters(TreePlanBuilderTypes.TRIVIAL_LEFT_DEEP_TREE,
-                                                       TreeCostModels.INTERMEDIATE_RESULTS_TREE_COST_MODEL)),
-        storage_params=TreeStorageParameters(sort_storage=False,
-                                             clean_up_interval=10,
-                                             prioritize_sorting_by_timestamp=True),
-        multi_pattern_eval_params=MultiPatternEvaluationParameters(MultiPatternEvaluationApproaches.SUBTREES_UNION))
-
-    runMultiTest("multipleParentsForInternalNode", [pattern1, pattern2, pattern3, pattern4], createTestFile,
-                 eval_mechanism_params)
-=======
     runMultiTest("multipleParentsForInternalNodeFullSharing", [pattern1, pattern2, pattern3, pattern4], createTestFile, subtree_sharing_eval_mechanism_params,
-                 expected_file_name="multipleParentsForInternalNode")
->>>>>>> f1df9c85
+                 expected_file_name="multipleParentsForInternalNode")