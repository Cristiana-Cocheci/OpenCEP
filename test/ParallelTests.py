--- conflicted
+++ resolved
@@ -225,16 +225,7 @@
     attributes_dict = {"MSFT": ["Peak Price", "Opening Price"], "DRIV": "Peak Price"}
     parallel_execution_params = DataParallelExecutionParametersHyperCubeAlgorithm(units_number=units,
                                                                                   attributes_dict=attributes_dict)
-<<<<<<< HEAD
     runTest(test_name, [HyperCubeMultyAttrbutesPattern], createTestFile, eval_mechanism_params, parallel_execution_params=parallel_execution_params)
-=======
-    runTest(test_name, [pattern], createTestFile, eval_mechanism_params, parallel_execution_params, eventStream=custom4)
-    runParallelTest(test_name, [pattern], createTestFile, eval_mechanism_params, parallel_execution_params,
-                    eventStream=custom4)
-    # expected_result = tuple([('Seq', 'a', 'b')] * units)
-    # runStructuralTest('structuralTest1', [pattern], expected_result, parallel_execution_params=parallel_execution_params)
-
->>>>>>> 64c956c8
 
 # import cProfile
 # import pstats
@@ -242,7 +233,6 @@
     runTest.over_all_time = 0
     # simpleGroupByKeyTest()
     # simpleRIPTest()
-<<<<<<< HEAD
     # SensorsDataRIPTest()
     simpleHyperCubeTest()
     HyperCubeMultyAttrbutesTest()
@@ -251,9 +241,7 @@
     # stats = pstats.Stats(pr)
     # stats.sort_stats(pstats.SortKey.TIME)
     # stats.dump_stats(filename='parallel_60.prof')
-=======
     # SensorsDataRIPTestShort()
     # SensorsDataRIPTest()
     SensorsDataRIPLongTime()
-    # simpleHyperCubeTest()
->>>>>>> 64c956c8
+    # simpleHyperCubeTest()