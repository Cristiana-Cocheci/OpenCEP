--- conflicted
+++ resolved
@@ -12,13 +12,8 @@
 from evaluation.LeftDeepTreeBuilders import *
 from evaluation.BushyTreeBuilders import *
 from datetime import timedelta
-<<<<<<< HEAD
-from base.Formula import GreaterThanFormula, SmallerThanFormula, SmallerThanEqFormula, GreaterThanEqFormula, MulTerm, EqFormula, IdentifierTerm, AtomicTerm, AndFormula, TrueFormula
+from base.Formula import GreaterThanFormula, SmallerThanFormula, SmallerThanEqFormula, GreaterThanEqFormula, MulTerm, EqFormula, IdentifierTerm, MinusTerm, AtomicTerm, AndFormula, TrueFormula
 from base.PatternStructure import AndOperator, SeqOperator, QItem, NegationOperator
-=======
-from base.Formula import GreaterThanFormula, SmallerThanFormula, SmallerThanEqFormula, GreaterThanEqFormula, MulTerm, EqFormula, IdentifierTerm, MinusTerm, AtomicTerm, AndFormula, TrueFormula
-from base.PatternStructure import AndOperator, SeqOperator, QItem
->>>>>>> 0e03a7ba
 from base.Pattern import Pattern
 
 
@@ -55,7 +50,6 @@
 
 
 def fileCompare(pathA, pathB):
-<<<<<<< HEAD
     """
     Compare expected output and actual ouput
     :param path1: path to first file
@@ -73,27 +67,6 @@
 
     # quick check, if both files don't return the same counter, or if both files are empty
     if counter1 != counter2:
-=======
-    file1 = open(absolutePath + "\\" + pathA)
-    file2 = open(absolutePath + "\\" + pathB)
-    file1List = [] # List of unique patterns
-    file2List = [] # List of unique patterns
-    lineStack = ""
-    for line in file1:
-        if not line.strip():
-            lineStack += line
-        elif not (lineStack in file1List):
-            file1List.append(lineStack)
-            lineStack = ""
-    lineStack = ""
-    for line in file2:
-        if not line.strip():
-            lineStack += line
-        elif not (lineStack in file2List):
-            file2List.append(lineStack)
-            lineStack = ""
-    if len(file1List) != len(file2List): # Fast check
->>>>>>> 0e03a7ba
         closeFiles(file1, file2)
         return False
     elif counter1 == counter2 and counter1 == 0:
@@ -134,15 +107,9 @@
             tmp = 0
 
 
-<<<<<<< HEAD
-def createTest(testName, patterns, events=None):
+def createTest(testName, patterns, events=None, eventStream = nasdaqEventStream):
     if events is None:
-        events = nasdaqEventStream.duplicate()
-=======
-def createTest(testName, patterns, events=None, eventStream = nasdaqEventStream):
-    if events == None:
         events = eventStream.duplicate()
->>>>>>> 0e03a7ba
     else:
         events = events.duplicate()
     pattern = patterns[0]
@@ -683,7 +650,6 @@
     runTest('nonFrequencyTailored1', [pattern], createTestFile,
             eval_mechanism_type=EvaluationMechanismTypes.TRIVIAL_LEFT_DEEP_TREE, events=nasdaqEventStream)
 
-<<<<<<< HEAD
 # ON CUSTOM
 def multipleNotBeginAndEndTest(createTestFile=False):
     pattern = Pattern(
@@ -813,7 +779,7 @@
         timedelta(minutes=5)
     )
     runTest("NotEverywhere", [pattern], createTestFile)
-=======
+
 def singleType1PolicyPatternSearchTest(createTestFile = False):
     """
     PATTERN SEQ(AppleStockPriceUpdate a, AmazonStockPriceUpdate b, AvidStockPriceUpdate c)
@@ -897,7 +863,6 @@
         ConsumptionPolicy(freeze="b")
     )
     runTest("freezePolicy2", [pattern], createTestFile, eventStream=nasdaqEventStreamTiny)
->>>>>>> 0e03a7ba
 
 
 oneArgumentsearchTest()
@@ -934,7 +899,6 @@
 nonFrequencyTailoredPatternSearchTest()
 frequencyTailoredPatternSearchTest()
 
-<<<<<<< HEAD
 # negation tests
 simpleNotTest()
 multipleNotInTheMiddleTest()
@@ -944,8 +908,8 @@
 multipleNotAtTheEndTest()
 multipleNotBeginAndEndTest()
 testWithMultipleNotAtBeginningMiddleEnd()
-=======
-#Consumption Policies Tests
+
+# consumption policies tests
 singleType1PolicyPatternSearchTest()
 singleType2PolicyPatternSearchTest()
 contiguousPolicyPatternSearchTest()
@@ -959,4 +923,3 @@
     run_twitter_sanity_check()
 except ImportError:  # tweepy might not be installed
     pass
->>>>>>> 0e03a7ba
