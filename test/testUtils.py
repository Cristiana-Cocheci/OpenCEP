--- conflicted
+++ resolved
@@ -19,20 +19,6 @@
 
 INCLUDE_BENCHMARKS = False
 
-<<<<<<< HEAD
-nasdaqEventStreamTiny = file_input(absolutePath, os.path.join("test", "EventFiles", "NASDAQ_TINY.txt"), MetastockDataFormatter())
-nasdaqEventStreamShort = file_input(absolutePath, os.path.join("test", "EventFiles", "NASDAQ_SHORT.txt"), MetastockDataFormatter())
-nasdaqEventStreamMedium = file_input(absolutePath, os.path.join("test", "EventFiles", "NASDAQ_MEDIUM.txt"), MetastockDataFormatter())
-nasdaqEventStreamFrequencyTailored = file_input(absolutePath, os.path.join("test", "EventFiles", "NASDAQ_FREQUENCY_TAILORED.txt"), MetastockDataFormatter())
-nasdaqEventStream_AAPL_AMZN_GOOG = file_input(absolutePath, os.path.join("test", "EventFiles", "NASDAQ_AAPL_AMZN_GOOG.txt"), MetastockDataFormatter())
-nasdaqEventStream = file_input(absolutePath, os.path.join("test", "EventFiles", "NASDAQ_LONG.txt"), MetastockDataFormatter())
-
-nasdaqEventStreamHalfShort = file_input(absolutePath, os.path.join("test", "EventFiles", "NASDAQ_HALF_SHORT.txt"), MetastockDataFormatter())
-custom = file_input(absolutePath, os.path.join("test", "EventFiles", "custom.txt"), MetastockDataFormatter())
-custom2 = file_input(absolutePath, os.path.join("test", "EventFiles", "custom2.txt"), MetastockDataFormatter())
-custom3 = file_input(absolutePath, os.path.join("test", "EventFiles", "custom3.txt"), MetastockDataFormatter())
-nasdaqEventStreamKC = file_input(absolutePath, os.path.join("test", "EventFiles", "NASDAQ_KC.txt"), MetastockDataFormatter())
-=======
 nasdaqEventStreamTiny = FileInputStream(os.path.join(absolutePath, "test/EventFiles/NASDAQ_TINY.txt"))
 nasdaqEventStreamShort = FileInputStream(os.path.join(absolutePath, "test/EventFiles/NASDAQ_SHORT.txt"))
 nasdaqEventStreamMedium = FileInputStream(os.path.join(absolutePath, "test/EventFiles/NASDAQ_MEDIUM.txt"))
@@ -54,7 +40,6 @@
                                                                  clean_up_interval=10,
                                                                  prioritize_sorting_by_timestamp=True))
 DEFAULT_TESTING_DATA_FORMATTER = MetastockDataFormatter()
->>>>>>> 658174e6
 
 def numOfLinesInPattern(file):
     """
@@ -151,11 +136,7 @@
         events = events.duplicate()
     pattern = patterns[0]
     matches = generate_matches(pattern, events)
-<<<<<<< HEAD
-    file_output(absolutePath, matches, os.path.join('..', 'TestsExpected/%sMatches.txt' % testName))
-=======
     outputTestFile(absolutePath, matches, '../TestsExpected/%sMatches.txt' % testName)
->>>>>>> 658174e6
     print("Finished creating test %s" % testName)
 
 
@@ -184,14 +165,6 @@
     elif testName == "NotEverywhere":
         events = custom3.duplicate()
 
-<<<<<<< HEAD
-    cep = CEP(patterns, eval_mechanism_type, eval_mechanism_params)
-    running_time = cep.run(events)
-    matches = cep.get_pattern_match_stream()
-    file_output(absolutePath, matches, '%sMatches.txt' % testName)
-    expected_matches_path = os.path.join("TestsExpected", "%sMatches.txt" % testName)
-    actual_matches_path = os.path.join("Matches", "%sMatches.txt" % testName)
-=======
     cep = CEP(patterns, eval_mechanism_params)
 
     base_matches_directory = os.path.join(absolutePath, 'test', 'Matches')
@@ -201,7 +174,6 @@
 
     expected_matches_path = os.path.join(absolutePath, 'test', 'TestsExpected', output_file_name)
     actual_matches_path = os.path.join(base_matches_directory, output_file_name)
->>>>>>> 658174e6
     print("Test %s result: %s, Time Passed: %s" % (testName,
           "Succeeded" if fileCompare(actual_matches_path, expected_matches_path) else "Failed", running_time))
     runTest.over_all_time += running_time
