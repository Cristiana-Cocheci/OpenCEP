--- conflicted
+++ resolved
@@ -27,7 +27,7 @@
 nasdaqEventStreamMedium = FileInputStream(os.path.join(absolutePath, "test/EventFiles/NASDAQ_MEDIUM.txt"))
 nasdaqEventStreamFrequencyTailored = FileInputStream(os.path.join(absolutePath, "test/EventFiles/NASDAQ_FREQUENCY_TAILORED.txt"))
 nasdaqEventStream_AAPL_AMZN_GOOG = FileInputStream(os.path.join(absolutePath, "test/EventFiles/NASDAQ_AAPL_AMZN_GOOG.txt"))
-#nasdaqEventStream = FileInputStream(os.path.join(absolutePath, "test/EventFiles/algo3test.txt"))
+#nasdaqEventStream = FileInputStream(os.path.join(absolutePath, "test/EventFiles/tomerrrrrrrrrrr.txt"))
 nasdaqEventStream = FileInputStream(os.path.join(absolutePath, "test/EventFiles/NASDAQ_LONG.txt"))
 
 nasdaqEventStreamHalfShort = FileInputStream(os.path.join(absolutePath, "test/EventFiles/NASDAQ_HALF_SHORT.txt"))
@@ -80,6 +80,7 @@
 
     for line in file2:
         list2.append(line)
+    print(len(list1), len(list2))
     if len(list1) != len(list2):
         return False
 
@@ -233,22 +234,14 @@
         events = custom2.duplicate()
     elif testName == "NotEverywhere":
         events = custom3.duplicate()
+
     cep = CEP(patterns, eval_mechanism_params, parallel_execution_params, data_parallel_params)
     base_matches_directory = os.path.join(absolutePath, 'test', 'Matches')
     output_file_name = "%sMatches.txt" % testName
     matches_stream = FileOutputStream(base_matches_directory, output_file_name)
-    print("here")
     running_time = cep.run(events, matches_stream, DEFAULT_TESTING_DATA_FORMATTER)
-    print("here")
-
     expected_matches_path = os.path.join(absolutePath, 'test', 'TestsExpected', output_file_name)
     actual_matches_path = os.path.join(base_matches_directory, output_file_name)
-<<<<<<< HEAD
-=======
-
-    print(expected_matches_path)
-    print(actual_matches_path)
->>>>>>> 2fa8cc4f
     is_test_successful = fileCompare(actual_matches_path, expected_matches_path)
     print("Test %s result: %s, Time Passed: %s" % (testName,
                                                    "Succeeded" if is_test_successful else "Failed", running_time))
