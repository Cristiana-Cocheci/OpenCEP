--- conflicted
+++ resolved
@@ -129,7 +129,6 @@
 
 
 class KleeneClosureOperator(UnaryStructure):
-<<<<<<< HEAD
     def __init__(self, arg: PatternStructure, min_size=KC_MIN_SIZE, max_size=KC_MAX_SIZE):
         super().__init__(arg)
         if min_size <= 0:
@@ -140,8 +139,6 @@
         self.min_size = min_size
         self.max_size = max_size
 
-=======
->>>>>>> 7143783c
     def duplicate(self):
         return KleeneClosureOperator(self.arg.duplicate())
 
@@ -154,8 +151,4 @@
         return NegationOperator(self.arg.duplicate())
 
     def __repr__(self):
-<<<<<<< HEAD
-        return "NOT(%s)" % (self.arg,)
-=======
-        return "NOT(%s)" % (self.args,)
->>>>>>> 7143783c
+        return "NOT(%s)" % (self.arg,)