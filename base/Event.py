from base.DataFormatter import DataFormatter


class Event:
    """
    This class represents a single primitive event received from an input stream. It may contain arbitrary attributes
    of arbitrary types. The only requirement is that event type and timestamp of occurrence must be derivable from these
    attributes using an appropriate data formatter.
    """

    # used in order to assign a serial number to each event that enters the system
    counter = 0

    # this is a temporal hack to support strict contiguity
    INDEX_ATTRIBUTE_NAME = "InternalIndexAttributeName"

    def __init__(self, raw_data: str, data_formatter: DataFormatter):
        self.payload = data_formatter.parse_event(raw_data)
        self.type = data_formatter.get_event_type(self.payload)
        self.timestamp = data_formatter.get_event_timestamp(self.payload)
        self.payload[Event.INDEX_ATTRIBUTE_NAME] = Event.counter
<<<<<<< HEAD
        Event.counter += 1

    def __repr__(self):
        return str(self.payload)
=======
        Event.counter += 1
>>>>>>> 97797eda
<|MERGE_RESOLUTION|>--- conflicted
+++ resolved
@@ -19,11 +19,7 @@
         self.type = data_formatter.get_event_type(self.payload)
         self.timestamp = data_formatter.get_event_timestamp(self.payload)
         self.payload[Event.INDEX_ATTRIBUTE_NAME] = Event.counter
-<<<<<<< HEAD
         Event.counter += 1
 
     def __repr__(self):
-        return str(self.payload)
-=======
-        Event.counter += 1
->>>>>>> 97797eda
+        return str(self.payload)