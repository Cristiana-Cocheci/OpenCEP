--- conflicted
+++ resolved
@@ -2,32 +2,22 @@
 from abc import ABC
 from queue import Queue
 from datetime import timedelta, datetime
-<<<<<<< HEAD
-=======
 from base.Pattern import Pattern
 from base.PatternStructure import SeqOperator, QItem, NegationOperator, AndOperator
 from base.Formula import TrueFormula, Formula
 from evaluation.PartialMatch import PartialMatch
 from misc.IOUtils import Stream
 from typing import List, Tuple, Dict
->>>>>>> 97797eda
 from base.Event import Event
 from base.Formula import TrueFormula, RelopTypes, EquationSides, IdentifierTerm, AtomicFormula
 from evaluation.PartialMatch import PartialMatch
 from misc.Utils import merge, merge_according_to, is_sorted, find_partial_match_by_timestamp
 from evaluation.PartialMatchStorage import SortedPartialMatchStorage, UnsortedPartialMatchStorage
-from base.Formula import TrueFormula, Formula
-from base.Pattern import Pattern
-from base.PatternStructure import SeqOperator, QItem, NegationOperator, AndOperator
 from misc.IOUtils import Stream
 from typing import List, Tuple, Dict
 from base.PatternMatch import PatternMatch
 from evaluation.EvaluationMechanism import EvaluationMechanism
-<<<<<<< HEAD
 from evaluation.PartialMatchStorage import TreeStorageParameters, PartialMatchStorage
-=======
-from queue import Queue
->>>>>>> 97797eda
 from misc.ConsumptionPolicy import *
 
 import time
@@ -110,20 +100,11 @@
         Also removes the expired filtered events if the "single" consumption policy is enabled.
         """
         if not Node._is_partial_match_expiration_enabled():
-<<<<<<< HEAD
             return
         self._partial_matches.try_clean_expired_partial_matches(last_timestamp - self._sliding_window)
         if len(self._single_event_types) == 0:
             # "single" consumption policy is disabled or no event types under the policy reach this node
             return
-=======
-            return
-        count = find_partial_match_by_timestamp(self._partial_matches, last_timestamp - self._sliding_window)
-        self._partial_matches = self._partial_matches[count:]
-        if len(self._single_event_types) == 0:
-            # "single" consumption policy is disabled or no event types under the policy reach this node
-            return
->>>>>>> 97797eda
         self._filtered_events = set([event for event in self._filtered_events
                                     if event.timestamp >= last_timestamp - self._sliding_window])
 
@@ -146,8 +127,6 @@
         if self._parent is not None:
             self._unhandled_partial_matches.put(pm)
             self._parent.handle_new_partial_match(self)
-<<<<<<< HEAD
-=======
 
     def __can_add_partial_match(self, pm: PartialMatch) -> bool:
         """
@@ -185,44 +164,6 @@
         new_partial_match = PartialMatch(events)
         if self.__can_add_partial_match(new_partial_match):
             self._add_partial_match(new_partial_match)
->>>>>>> 97797eda
-
-    def __can_add_partial_match(self, pm: PartialMatch) -> bool:
-        """
-        Returns True if the given partial match can be passed up the tree and False otherwise.
-        As of now, only the activation of the "single" consumption policy might prevent this method from returning True.
-        In addition, this method updates the filtered events set.
-        """
-        if len(self._single_event_types) == 0:
-            return True
-        new_filtered_events = set()
-        for event in pm.events:
-            if event.type not in self._single_event_types:
-                continue
-            if event in self._filtered_events:
-                # this event was already passed
-                return False
-            else:
-                # this event was not yet passed but should only be passed once - remember it
-                new_filtered_events.add(event)
-        self._filtered_events |= new_filtered_events
-        return True
-
-    def _validate_and_propagate_partial_match(self, events: List[Event]):
-        """
-        Creates a new partial match from the list of events, validates it, and propagates it up the tree.
-        """
-        if not self._validate_new_match(events):
-            return
-        self._propagate_partial_match(events)
-
-    def _propagate_partial_match(self, events: List[Event]):
-        """
-        Receives an already verified list of events for new partial match and propagates it up the tree.
-        """
-        new_partial_match = PartialMatch(events)
-        if self.__can_add_partial_match(new_partial_match):
-            self._add_partial_match(new_partial_match)
 
     def get_partial_matches(self, filter_value: int or float = None):
         """
@@ -332,7 +273,6 @@
             return False
         binding = {self.__event_name: events_for_new_match[0].payload}
         return self._condition.eval(binding)
-<<<<<<< HEAD
 
     def create_storage_unit(self, storage_params: TreeStorageParameters, sorting_key: callable = None,
                             rel_op: RelopTypes = None, equation_side: EquationSides = None,
@@ -348,8 +288,6 @@
         self._partial_matches = SortedPartialMatchStorage(actual_sorting_key, rel_op, equation_side,
                                                           storage_params.clean_up_interval,
                                                           actual_sort_by_first_timestamp, True)
-=======
->>>>>>> 97797eda
 
 
 class InternalNode(Node):
@@ -1088,20 +1026,12 @@
         self.__root = Tree.__construct_tree(pattern.positive_structure.get_top_operator() == SeqOperator,
                                             tree_structure, pattern.positive_structure.args, pattern.window,
                                             None, pattern.consumption_policy)
-<<<<<<< HEAD
-
-=======
-        
->>>>>>> 97797eda
+
         if pattern.consumption_policy is not None and \
                 pattern.consumption_policy.should_register_event_type_as_single(True):
             for event_type in pattern.consumption_policy.single_types:
                 self.__root.register_single_event_type(event_type)
-<<<<<<< HEAD
-
-=======
-            
->>>>>>> 97797eda
+                
         if pattern.negative_structure is not None:
             self.__adjust_leaf_indices(pattern)
             self.__add_negative_tree_structure(pattern)
@@ -1275,13 +1205,8 @@
     """
     An implementation of the tree-based evaluation mechanism.
     """
-<<<<<<< HEAD
     def __init__(self, pattern: Pattern, tree_structure: tuple, storage_params: TreeStorageParameters):
         self.__tree = Tree(tree_structure, pattern, storage_params)
-=======
-    def __init__(self, pattern: Pattern, tree_structure: tuple):
-        self.__tree = Tree(tree_structure, pattern)
->>>>>>> 97797eda
         self.__pattern = pattern
         self.__freeze_map = {}
         self.__active_freezers = []
@@ -1319,11 +1244,7 @@
                             f.write("%s \n" % str(itr.payload))
                         f.write("\n")
                         f.close()
-<<<<<<< HEAD
-
-=======
         
->>>>>>> 97797eda
         # Now that we finished the input stream, if there were some pending matches somewhere in the tree, we will
         # collect them now
         for match in self.__tree.get_last_matches():
