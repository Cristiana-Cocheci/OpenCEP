--- conflicted
+++ resolved
@@ -78,37 +78,13 @@
 
 
 if __name__ == '__main__':
-<<<<<<< HEAD
-    types_list = list(SENSORS_ADDITIONAL_COLUMN_KEYS.keys())
-    cur_time = datetime.now()
-=======
     #  create test data
     num_of_samples = 1000
     types_list = list(SENSORS_KEYS_DICT.keys())
     curr_time = datetime.now()
->>>>>>> 9276dcd3
     with open(r"..\..\test\EventFiles\Sensors.dat", "w+") as output_file:
         for i in range(num_of_samples):
             choice = random.choice(types_list)
-<<<<<<< HEAD
-            timestamp = (cur_time + timedelta(seconds=i)).strftime("%m/%d/%Y %H:%M:%S")
-            output = choice + "," + timestamp
-            if choice == 'PressTemp':
-                temperature = str(round(25 + random.uniform(-2, 2), 3))
-                pressure = str(round(950 + random.uniform(-10, 10), 3))
-                output += "," + temperature + "," + pressure + "\n"
-            elif choice == 'Accelerometer':
-                accX = str(round(random.uniform(-50, 50), 3))
-                accY = str(round(random.uniform(-100, 100), 3))
-                accZ = str(round(random.uniform(-20, 20), 3))
-                output += "," + accX + "," + accY + "," + accZ + "\n"
-            elif choice == 'Magnetometer':
-                magX = str(round(random.uniform(-50, 50), 3))
-                magY = str(round(random.uniform(-100, 100), 3))
-                magZ = str(round(random.uniform(-20, 20), 3))
-                output += "," + magX + "," + magY + "," + magZ + "\n"
-            output_file.write(output)
-=======
             timestamp = (curr_time + timedelta(seconds=i)).strftime("%m/%d/%Y %H:%M:%S")
             amplitude = random_str(lowest=0, highest=0.003)
             output = [choice, timestamp, amplitude]
@@ -129,7 +105,6 @@
             output_file.write(','.join(output) + "\n")
 
     #  check the data_formatter functionality
->>>>>>> 9276dcd3
     data_formatter = SensorsDataFormatter()
     with open(r"..\..\test\EventFiles\Sensors.dat", "r") as input_file:
         for line in input_file:
