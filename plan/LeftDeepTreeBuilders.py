--- conflicted
+++ resolved
@@ -12,39 +12,23 @@
 from plan.TreePlan import TreePlanNode, TreePlanLeafNode
 from plan.TreePlanBuilder import TreePlanBuilder
 from base.Pattern import Pattern
-<<<<<<< HEAD
 from misc.LegacyStatistics import MissingStatisticsException
 from adaptive.statistics.StatisticsTypes import StatisticsTypes
-from misc.Utils import get_order_by_occurrences
-=======
-from misc.Statistics import MissingStatisticsException
-from misc.StatisticsTypes import StatisticsTypes
 from plan.negation.NegationAlgorithmTypes import NegationAlgorithmTypes
->>>>>>> f1df9c85
 
 
 class LeftDeepTreeBuilder(TreePlanBuilder):
     """
     An abstract class for left-deep tree builders.
     """
-<<<<<<< HEAD
-    def _create_tree_topology(self, pattern: Pattern, statistics: Dict):
-=======
-    def _create_tree_topology(self, pattern: Pattern, leaves: List[TreePlanNode]):
->>>>>>> f1df9c85
+    def _create_tree_topology(self, pattern: Pattern, statistics: Dict, leaves: List[TreePlanNode]):
         """
         Invokes an algorithm (to be implemented by subclasses) that builds an evaluation order of the operands, and
         converts it into a left-deep tree topology.
         """
-<<<<<<< HEAD
         order = self._create_evaluation_order(pattern, statistics) if isinstance(pattern.positive_structure,
                                                                                  CompositeStructure) else [0]
         return LeftDeepTreeBuilder._order_to_tree_topology(order, pattern)
-=======
-        order = self._create_evaluation_order(pattern) if isinstance(pattern.positive_structure,
-                                                                     CompositeStructure) else [0]
-        return LeftDeepTreeBuilder._order_to_tree_topology(order, pattern, leaves)
->>>>>>> f1df9c85
 
     @staticmethod
     def _order_to_tree_topology(order: List[int], pattern: Pattern, leaves: List[TreePlanNode] = None):
@@ -85,16 +69,10 @@
     """
     Creates a left-deep tree following the order of ascending arrival rates of the event types.
     """
-<<<<<<< HEAD
     def _create_evaluation_order(self, pattern: Pattern, statistics: Dict):
         if StatisticsTypes.ARRIVAL_RATES in statistics and \
                 len(statistics) == 1:
             arrival_rates = statistics[StatisticsTypes.ARRIVAL_RATES]
-=======
-    def _create_evaluation_order(self, pattern: Pattern):
-        if pattern.statistics_type == StatisticsTypes.ARRIVAL_RATES:
-            arrival_rates = pattern.positive_statistics
->>>>>>> f1df9c85
             # create an index-arrival rate binding and sort according to arrival rate.
             sorted_order = sorted([(i, arrival_rates[i]) for i in range(len(arrival_rates))], key=lambda x: x[1])
             order = [x for x, y in sorted_order]  # create order from sorted binding.
@@ -108,18 +86,12 @@
     Creates a left-deep tree using a greedy strategy that selects at each step the event type that minimizes the cost
     function.
     """
-<<<<<<< HEAD
     def _create_evaluation_order(self, pattern: Pattern, statistics: Dict):
         if StatisticsTypes.ARRIVAL_RATES in statistics and \
                 StatisticsTypes.SELECTIVITY_MATRIX in statistics and \
                 len(statistics) == 2:
             selectivity_matrix = statistics[StatisticsTypes.SELECTIVITY_MATRIX]
             arrival_rates = statistics[StatisticsTypes.ARRIVAL_RATES]
-=======
-    def _create_evaluation_order(self, pattern: Pattern):
-        if pattern.statistics_type == StatisticsTypes.SELECTIVITY_MATRIX_AND_ARRIVAL_RATES:
-            (selectivityMatrix, arrivalRates) = pattern.positive_statistics
->>>>>>> f1df9c85
         else:
             raise MissingStatisticsException()
         return self.calculate_greedy_order(selectivity_matrix, arrival_rates)
@@ -176,18 +148,12 @@
         self.__initType = init_type
         self.__step_limit = step_limit
 
-<<<<<<< HEAD
     def _create_evaluation_order(self, pattern: Pattern, statistics: Dict):
         if StatisticsTypes.ARRIVAL_RATES in statistics and \
                 StatisticsTypes.SELECTIVITY_MATRIX in statistics and \
                 len(statistics) == 2:
             selectivity_matrix = statistics[StatisticsTypes.SELECTIVITY_MATRIX]
             arrival_rates = statistics[StatisticsTypes.ARRIVAL_RATES]
-=======
-    def _create_evaluation_order(self, pattern: Pattern):
-        if pattern.statistics_type == StatisticsTypes.SELECTIVITY_MATRIX_AND_ARRIVAL_RATES:
-            (selectivityMatrix, arrivalRates) = pattern.positive_statistics
->>>>>>> f1df9c85
         else:
             raise MissingStatisticsException()
         order = None
@@ -216,17 +182,11 @@
     """
     Creates a left-deep tree using a dynamic programming algorithm.
     """
-<<<<<<< HEAD
     def _create_evaluation_order(self, pattern: Pattern, statistics: Dict):
         if StatisticsTypes.ARRIVAL_RATES in statistics and \
                 StatisticsTypes.SELECTIVITY_MATRIX in statistics and \
                 len(statistics) == 2:
             selectivity_matrix = statistics[StatisticsTypes.SELECTIVITY_MATRIX]
-=======
-    def _create_evaluation_order(self, pattern: Pattern):
-        if pattern.statistics_type == StatisticsTypes.SELECTIVITY_MATRIX_AND_ARRIVAL_RATES:
-            (selectivity_matrix, arrival_rates) = pattern.positive_statistics
->>>>>>> f1df9c85
         else:
             raise MissingStatisticsException()
         args_num = len(selectivity_matrix)
