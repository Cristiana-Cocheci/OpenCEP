--- conflicted
+++ resolved
@@ -160,9 +160,9 @@
         Collects the ready matches from the tree and adds them to the evaluation matches.
         """
         for match in self._tree.get_matches():
-<<<<<<< HEAD
+
             print(f"Found match: {match}")
-=======
+
             match.t_emit = datetime.now()
             
             #print(f"match{match}") ADD
@@ -170,7 +170,7 @@
             t_last = max(e.input_timestamp for e in match.events)
             latency = (match.t_emit - t_last).total_seconds()
             self.latency_values.append(latency)
->>>>>>> c31ea94b
+
             matches.add_item(match)
             self._remove_matched_freezers(match.events)
 
