--- conflicted
+++ resolved
@@ -145,9 +145,6 @@
             return second_event_list + first_event_list
         raise Exception()
 
-<<<<<<< HEAD
-    def __get_filtered_conditions(self, left_event_names: Set[str], right_event_names: Set[str]):
-=======
     def is_structure_equivalent(self, other):
         """
         Checks if the type of both of the nodes is the same and then checks if:
@@ -165,8 +162,7 @@
         v4 = self._right_subtree.is_structure_equivalent(other.get_left_subtree())
         return v3 and v4
 
-    def __get_filtered_conditions(self, left_event_names: List[str], right_event_names: List[str]):
->>>>>>> f7e50215
+    def __get_filtered_conditions(self, left_event_names: Set[str], right_event_names: Set[str]):
         """
         An auxiliary method returning the atomic binary conditions containing variables from the opposite subtrees
         of this node.
