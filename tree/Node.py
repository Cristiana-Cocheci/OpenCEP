from abc import ABC
from datetime import timedelta, datetime
from queue import Queue
from typing import List, Set

from base.Event import Event
from base.Formula import TrueFormula, Formula, RelopTypes, EquationSides, CompositeFormula, AndFormula
from base.PatternMatch import PatternMatch
from tree.PatternMatchStorage import TreeStorageParameters


class PrimitiveEventDefinition:
    """
    An internal class for capturing the information regarding a single primitive event appearing in a pattern.
    """
    def __init__(self, event_type: str, event_name: str, event_index: int):
        self.type = event_type
        self.name = event_name
        self.index = event_index


class Node(ABC):
    """
    This class represents a single node of an evaluation tree.
    """

    # A static variable specifying whether the system is allowed to delete expired matches.
    # In several very special cases, it is required to switch off this functionality.
    __enable_partial_match_expiration = True

    @staticmethod
    def _toggle_enable_partial_match_expiration(enable):
        """
        Sets the value of the __enable_partial_match_expiration flag.
        """
        Node.__enable_partial_match_expiration = enable

    @staticmethod
    def _is_partial_match_expiration_enabled():
        """
        Returns the static variable specifying whether match expiration is enabled.
        """
        return Node.__enable_partial_match_expiration

    def __init__(self, sliding_window: timedelta, parents, pattern_ids: int or Set[int] = None):
        self._parents = []
        self._sliding_window = sliding_window
        self._partial_matches = None
<<<<<<< HEAD
        self._condition = AndFormula()
        # matches that were not yet pushed to the parent for further processing
        self._unhandled_partial_matches = Queue()
=======
        self._condition = TrueFormula()

        # Full pattern matches that were not yet reported. Only relevant for an output node, that is, for a node
        # corresponding to a full pattern definition.
        self._unreported_matches = Queue()
        self._is_output_node = False

>>>>>>> f7e50215
        # set of event types that will only appear in a single full match
        self._single_event_types = set()
        # events that were added to a partial match and cannot be added again
        self._filtered_events = set()

        # set of pattern IDs with which this node is associated
        if pattern_ids is None:
            pattern_ids = set()
        elif isinstance(pattern_ids, int):
            pattern_ids = {pattern_ids}
        self._pattern_ids = pattern_ids

        # Maps parent to event definition. This field helps to pass the parents a partial match with
        # the right event definitions.
        self._parent_to_info_dict = {}
        # matches that were not yet pushed to the parents for further processing
        self._parent_to_unhandled_queue_dict = {}

        self.set_parents(parents, on_init=True)

    def get_next_unreported_match(self):
        """
        Removes and returns an unreported match buffered at this node.
        Used in an output node to collect full pattern matches.
        """
        ret = self._unreported_matches.get()
        return ret

    def has_unreported_matches(self):
        """
        Returns True if this node contains any matches we did not report yet and False otherwise.
        """
        return self._unreported_matches.qsize() > 0

    def get_last_unhandled_partial_match_by_parent(self, parent):
        """
        Returns the last partial match buffered at this node and not yet transferred to parent.
        """
        return self._parent_to_unhandled_queue_dict[parent].get(block=False)

    def set_parents(self, parents, on_init: bool = False):
        """
        Sets the parents of this node to the given list of nodes. Providing None as the parameter will render
        this node parentless.
        """
        if parents is None:
            parents = []
        elif isinstance(parents, Node):
            # a single parent was specified
            parents = [parents]
        self._parents = []
        self._parent_to_unhandled_queue_dict = {}
        self._parent_to_info_dict = {}
        for parent in parents:
            self.add_parent(parent, on_init)

    def set_parent(self, parent):
        """
        A more intuitive API for setting the parent list of a node to a single parent.
        Simply invokes set_parents as the latter already supports the case of a single node instead of a list.
        """
        self.set_parents(parent)

    def add_parent(self, parent, on_init: bool = False):
        """
        Adds a parent to this node.
        """
        if parent in self._parents:
            return
        self._parents.append(parent)
        self._parent_to_unhandled_queue_dict[parent] = Queue()
        if not on_init:
            self._parent_to_info_dict[parent] = self.get_event_definitions()

    def get_parents(self):
        """
        Returns the parents of this node.
        """
        return self._parents

    def get_event_definitions_by_parent(self, parent):
        """
        Returns the event definitions according to the parent.
        """
        if parent not in self._parent_to_info_dict.keys():
            raise Exception("parent is not in the dictionary.")
        return self._parent_to_info_dict[parent]

    def get_sliding_window(self):
        """
        Returns the sliding window of this node.
        """
        return self._sliding_window

    def set_sliding_window(self, new_sliding_window: timedelta):
        """
        Sets the sliding window of this node.
        """
        self._sliding_window = new_sliding_window

    def get_pattern_ids(self):
        """
        Returns the pattern ids of this node.
        """
        return self._pattern_ids

    def get_condition(self):
        """
        Returns the condition of this node.
        """
        return self._condition

    def add_pattern_ids(self, ids: Set[int]):
        """
        Adds a set of Ds of patterns with which this node is associated.
        """
        self._pattern_ids |= ids

    def set_is_output_node(self, is_output_node: bool):
        """
        Sets this node to be defined as an output node according to the given parameter.
        """
        self._is_output_node = is_output_node

    def is_output_node(self):
        """
        Returns whether this node is an output node.
        """
        return self._is_output_node

    def clean_expired_partial_matches(self, last_timestamp: datetime):
        """
        Removes partial matches whose earliest timestamp violates the time window constraint.
        Also removes the expired filtered events if the "single" consumption policy is enabled.
        """
        if not Node._is_partial_match_expiration_enabled():
            return
        self._partial_matches.try_clean_expired_partial_matches(last_timestamp - self._sliding_window)
        if len(self._single_event_types) == 0:
            # "single" consumption policy is disabled or no event types under the policy reach this node
            return
        self._filtered_events = set([event for event in self._filtered_events
                                    if event.timestamp >= last_timestamp - self._sliding_window])

    def register_single_event_type(self, event_type: str):
        """
        Add the event type to the internal set of event types for which "single" consumption policy is enabled.
        Recursively updates the ancestors of the node.
        """
        self._single_event_types.add(event_type)
        for parent in self._parents:
            parent.register_single_event_type(event_type)

    def _add_partial_match(self, pm: PatternMatch):
        """
        Registers a new partial match at this node.
        In case of SortedPatternMatchStorage the insertion is by timestamp or condition, O(log n).
        In case of UnsortedPatternMatchStorage the insertion is directly at the end, O(1).
        """
        self._partial_matches.add(pm)
        for parent in self._parents:
            self._parent_to_unhandled_queue_dict[parent].put(pm)
            parent.handle_new_partial_match(self)
        if self.is_output_node():
            self._unreported_matches.put(pm)

    def __can_add_partial_match(self, pm: PatternMatch) -> bool:
        """
        Returns True if the given partial match can be passed up the tree and False otherwise.
        As of now, only the activation of the "single" consumption policy might prevent this method from returning True.
        In addition, this method updates the filtered events set.
        """
        if len(self._single_event_types) == 0:
            return True
        new_filtered_events = set()
        for event in pm.events:
            if event.type not in self._single_event_types:
                continue
            if event in self._filtered_events:
                # this event was already passed
                return False
            else:
                # this event was not yet passed but should only be passed once - remember it
                new_filtered_events.add(event)
        self._filtered_events |= new_filtered_events
        return True

    def _validate_and_propagate_partial_match(self, events: List[Event]):
        """
        Creates a new partial match from the list of events, validates it, and propagates it up the tree.
        """
        if not self._validate_new_match(events):
            return
        self._propagate_partial_match(events)

    def _propagate_partial_match(self, events: List[Event]):
        """
        Receives an already verified list of events for new partial match and propagates it up the tree.
        """
        new_partial_match = PatternMatch(events)
        if self.__can_add_partial_match(new_partial_match):
            self._add_partial_match(new_partial_match)

    def get_partial_matches(self, filter_value: int or float = None):
        """
        Returns only partial matches that can be a good fit the partial match identified by the given filter value.
        """
        return self._partial_matches.get(filter_value) if filter_value is not None \
            else self._partial_matches.get_internal_buffer()

    def get_storage_unit(self):
        """
        Returns the internal partial match storage of this node.
        """
        return self._partial_matches

    def _validate_new_match(self, events_for_new_match: List[Event]):
        """
        Validates the condition stored in this node on the given set of events.
        """
        min_timestamp = min([event.timestamp for event in events_for_new_match])
        max_timestamp = max([event.timestamp for event in events_for_new_match])
        return max_timestamp - min_timestamp <= self._sliding_window

<<<<<<< HEAD
    def apply_formula(self, formula: CompositeFormula):
        """
        Applies the given condition on all nodes in the subtree of this node.
        The process of applying the formula is recursive and proceeds in a bottom-up manner - first the condition is
        propagated down the subtree, then sub-conditions for this node are assigned.
        """
        self._propagate_condition(formula)
        names = {event_def.name for event_def in self.get_event_definitions()}
        self._condition = formula.get_formula_of(names, get_kc_formulas_only=False, consume_returned_formulas=True)
=======
    def is_equivalent(self, other):
        """
        Returns True if the given node is equivalent to this one and False otherwise.
        Two nodes are considered equivalent if they possess equivalent structures and verify equivalent conditions.
        """
        # TODO: after the conditions branch is merged, the condition equivalence will no longer work and will need to be fixed ASAP
        return self.is_structure_equivalent(other) and self._condition == other.get_condition()

    def propagate_sliding_window(self, sliding_window: timedelta):
        """
        Propagates the given sliding window down the subtree of this node.
        """
        raise NotImplementedError()

    def propagate_pattern_id(self, pattern_id: int):
        """
        Propagates the given pattern ID down the subtree of this node.
        """
        raise NotImplementedError()

    def create_parent_to_info_dict(self):
        """
        Traverses the subtree of this node and initializes the internal dictionaries mapping each parent node to the
        corresponding event definitions.
        To be implemented by subclasses.
        """
        raise NotImplementedError()
>>>>>>> f7e50215

    def get_leaves(self):
        """
        Returns all leaves in this tree - to be implemented by subclasses.
        """
        raise NotImplementedError()

    def _propagate_condition(self, formula: CompositeFormula):
        """
        Propagates the given condition to successors - to be implemented by subclasses.
        """
        raise NotImplementedError()

    def get_event_definitions(self) -> List[PrimitiveEventDefinition]:
        """
        Returns the specifications of all events collected by this tree - to be implemented by subclasses.
        """
        raise NotImplementedError()

    def get_structure_summary(self):
        """
        Returns the summary of the subtree rooted at this node - to be implemented by subclasses.
        """
        raise NotImplementedError()

    def is_structure_equivalent(self, other):
        """
        Returns True if the structure of the subtree of this node is equivalent to the one of the given node and
        False otherwise.
        To be implemented by subclasses.
        """
        raise NotImplementedError()

    def create_storage_unit(self, storage_params: TreeStorageParameters, sorting_key: callable = None,
                            rel_op: RelopTypes = None, equation_side: EquationSides = None,
                            sort_by_first_timestamp: bool = False):
        """
        An abstract method for recursive partial match storage initialization.
        """
        raise NotImplementedError()<|MERGE_RESOLUTION|>--- conflicted
+++ resolved
@@ -46,19 +46,13 @@
         self._parents = []
         self._sliding_window = sliding_window
         self._partial_matches = None
-<<<<<<< HEAD
         self._condition = AndFormula()
-        # matches that were not yet pushed to the parent for further processing
-        self._unhandled_partial_matches = Queue()
-=======
-        self._condition = TrueFormula()
 
         # Full pattern matches that were not yet reported. Only relevant for an output node, that is, for a node
         # corresponding to a full pattern definition.
         self._unreported_matches = Queue()
         self._is_output_node = False
 
->>>>>>> f7e50215
         # set of event types that will only appear in a single full match
         self._single_event_types = set()
         # events that were added to a partial match and cannot be added again
@@ -283,7 +277,6 @@
         max_timestamp = max([event.timestamp for event in events_for_new_match])
         return max_timestamp - min_timestamp <= self._sliding_window
 
-<<<<<<< HEAD
     def apply_formula(self, formula: CompositeFormula):
         """
         Applies the given condition on all nodes in the subtree of this node.
@@ -293,7 +286,7 @@
         self._propagate_condition(formula)
         names = {event_def.name for event_def in self.get_event_definitions()}
         self._condition = formula.get_formula_of(names, get_kc_formulas_only=False, consume_returned_formulas=True)
-=======
+
     def is_equivalent(self, other):
         """
         Returns True if the given node is equivalent to this one and False otherwise.
@@ -321,7 +314,6 @@
         To be implemented by subclasses.
         """
         raise NotImplementedError()
->>>>>>> f7e50215
 
     def get_leaves(self):
         """
