--- conflicted
+++ resolved
@@ -206,31 +206,15 @@
         # print(f"Current events in pattern match: {[event for event in pm.events]}")
         
         # Check if load shedding should be applied
-        if (self._storage_params and 
+        '''if (self._storage_params and 
             self._storage_params.enable_load_shedding and
             len(self._partial_matches) >= self._storage_params.load_shedding_threshold):
             print("Applying load shedding")
             self.apply_load_shedding(
                 self._storage_params.load_shedding_drop_rate,
                 self._storage_params.load_shedding_strategy
-<<<<<<< HEAD
-            )
-        # print("we are in add")
-        # if (self._storage_params and 
-        #     self._storage_params.enable_load_shedding and self._storage_params.get_current_latency and self._storage_params.latency_bound is not None):
-        #     curr_latency=self._storage_params.get_current_latency()
-        #     print("curr latency inside add is",curr_latency)
-        #     if( curr_latency is not None):
-        #         if (curr_latency >= self._storage_params.latency_bound):
-        #             print("we met the latency bound so we are going into load shedding")
-        #             self.apply_load_shedding(
-        #                 self._storage_params.load_shedding_drop_rate,
-        #                 self._storage_params.load_shedding_strategy
-        #             )
-=======
-            )"""
+            )'''
         print("we are in add")
-        print("manbkiwch",self._storage_params)
         if (self._storage_params and 
             self._storage_params.enable_load_shedding and self._storage_params.get_current_latency and self._storage_params.latency_bound is not None):
             curr_latency=self._storage_params.get_current_latency()
@@ -242,7 +226,6 @@
                         self._storage_params.load_shedding_drop_rate,
                         self._storage_params.load_shedding_strategy
                     )
->>>>>>> ed01d7d8
         
         if self._sorted_by_arrival_order:
             # no need for artificially sorting
