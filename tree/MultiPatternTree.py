--- conflicted
+++ resolved
@@ -1,13 +1,9 @@
 from typing import Dict
 
 from base.Pattern import Pattern
-<<<<<<< HEAD
 from plan.TreePlan import TreePlan
 from tree.PatternMatchStorage import TreeStorageParameters
-=======
 from base.PatternMatch import PatternMatch
-from plan.multi.MultiPatternEvaluationParameters import *
->>>>>>> d186c438
 from tree.Tree import Tree
 from tree.nodes.NegationNode import NegationNode
 
@@ -16,7 +12,6 @@
     """
     Represents a multi-pattern evaluation tree.
     """
-
     def __init__(self, pattern_to_tree_plan_map: Dict[Pattern, TreePlan],
                  storage_params: TreeStorageParameters):
         self.__id_to_output_node_map = {}
@@ -39,129 +34,6 @@
             self.__id_to_pattern_map[pattern.id] = pattern
             self.__output_nodes.append(new_tree)
             i += 1
-<<<<<<< HEAD
-=======
-        return trees
-
-    def __construct_trivial_tree(self, pattern_to_tree_plan_map: Dict[Pattern, TreePlan],
-                                 storage_params: TreeStorageParameters):
-        """
-        This method gets patterns, builds a single-pattern tree to each one of them,
-        and merges equivalent leaves from different trees.
-        We are not sharing leaves from the same tree.
-        We are assuming that each pattern appears only once in patterns (which is a legitimate assumption).
-        """
-        trees = self.__construct_trees_for_patterns(pattern_to_tree_plan_map, storage_params)
-        self.__output_nodes = []
-        # a map between a leaf and the number of equal leaves that were
-        # shared to this leaf in the current iteration
-        leaves_to_counter_dict = {}
-
-        # a map between a leaf and a list of its equivalent leaves
-        leaves_dict = {}
-
-        for tree in trees:
-            curr_leaves = tree.get_leaves()
-            curr_root = tree.get_root()
-            pattern_id = list(curr_leaves[0].get_pattern_ids())[0]
-            self.__pattern_to_output_node_dict[pattern_id] = curr_root
-            self.__output_nodes.append(curr_root)
-            for leaf in curr_leaves:
-                for dict_leaf in leaves_dict:
-                    if leaf.is_equivalent(dict_leaf):
-                        if leaves_to_counter_dict[dict_leaf] == len(leaves_dict[dict_leaf]):
-                            # there are no free leaves to share
-                            leaves_dict[dict_leaf].append(leaf)
-                        else:
-                            # the index of the first leaf that has not been shared yet
-                            index = leaves_to_counter_dict[dict_leaf]
-                            leaf_to_merge_into = leaves_dict[dict_leaf][index]
-                            self.__merge_nodes(leaf_to_merge_into, leaf)
-                        leaves_to_counter_dict[dict_leaf] += 1
-
-                    else:
-                        leaves_to_counter_dict[leaf] = 1
-                        leaves_dict[leaf] = [leaf]
-
-            leaves_to_counter_dict = {key: 0 for key in leaves_to_counter_dict}
-        return self.__output_nodes
-
-    def __construct_subtrees_union_tree(self, pattern_to_tree_plan_map: Dict[Pattern, TreePlan],
-                                        storage_params: TreeStorageParameters):
-        """
-        This method gets patterns, builds a single-pattern tree to each one of them,
-        and merges equivalent subtrees from different trees.
-        We are sharing the maximal subtree that exists in the tree.
-        We are assuming that each pattern appears only once in patterns (which is a legitimate assumption).
-        """
-        trees = self.__construct_trees_for_patterns(pattern_to_tree_plan_map, storage_params)
-        self.__output_nodes = []
-        for i in range(len(pattern_to_tree_plan_map)):
-            node = trees[i].get_root()
-            pattern_id = i+1
-            self.__output_nodes.append(node)
-            self.__pattern_to_output_node_dict[pattern_id] = node
-            for output_node in self.__output_nodes:
-                if output_node == node:
-                    break
-                if self.__try_to_share_and_merge_nodes(output_node, node):
-                    break
-        return self.__output_nodes
-
-    def __try_to_share_and_merge_nodes(self, root: Node, node: Node):
-        """
-        This method is trying to share the node (and its subtree) and the tree of root.
-        If the root and node are not equivalent, trying to share the children of node and root.
-        """
-        if self.__find_and_merge_node_into_subtree(root, node):
-            return True
-        if isinstance(node, BinaryNode):
-            left_merge = self.__try_to_share_and_merge_nodes(root, node.get_left_subtree())
-            if left_merge:
-                return True
-            return self.__try_to_share_and_merge_nodes(root, node.get_right_subtree())
-        if isinstance(node, UnaryNode):
-            return self.__try_to_share_and_merge_nodes(root, node.get_child())
-        return False
-
-    def __find_and_merge_node_into_subtree(self, root: Node, node: Node):
-        """
-        This method is trying to find node in the subtree of root (or an equivalent node).
-        If such a node is found, it merges the equivalent nodes.
-        """
-        if root.is_equivalent(node):
-            self.__merge_nodes(root, node)
-            return True
-        elif isinstance(root, BinaryNode):
-            return self.__find_and_merge_node_into_subtree(root.get_left_subtree(), node) or \
-                   self.__find_and_merge_node_into_subtree(root.get_right_subtree(), node)
-        elif isinstance(root, UnaryNode):
-            return self.__find_and_merge_node_into_subtree(root.get_child(), node)
-        return False
-
-    def __merge_nodes(self, node: Node, other: Node):
-        """
-        Merge two nodes, and update all the required information
-        """
-        node.set_and_propagate_pattern_parameters(other.get_basic_filtering_parameters())
-        node.add_pattern_ids(other.get_pattern_ids())
-        other_parents = other.get_parents()
-        if other_parents is not None:
-            for parent in other_parents:
-                if isinstance(parent, UnaryNode):
-                    parent.replace_subtree(node)
-                elif isinstance(parent, BinaryNode):
-                    parent.replace_subtree(other, node)
-        else:
-            # other is an output node in it's tree. the new output node of the old_tree is node
-            if not node.is_output_node():
-                node.set_is_output_node(True)
-                self.__output_nodes.append(node)
-            # other is already in self.__output_nodes, therefore we need to remove it
-            self.__output_nodes.remove(other)
-            other_id = list(other.get_pattern_ids())[0]
-            self.__pattern_to_output_node_dict[other_id] = node
->>>>>>> d186c438
 
     def get_leaves(self):
         """
