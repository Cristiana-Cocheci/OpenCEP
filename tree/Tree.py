from typing import List
from copy import deepcopy

from base.Pattern import Pattern
from base.PatternStructure import SeqOperator, AndOperator, PatternStructure, CompositeStructure, UnaryStructure, \
    KleeneClosureOperator, PrimitiveEventStructure, NegationOperator
from misc.ConsumptionPolicy import ConsumptionPolicy
<<<<<<< HEAD
from plan.TreePlan import TreePlan, TreePlanNode, TreePlanLeafNode, TreePlanBinaryNode, OperatorTypes, \
    TreePlanInternalNode
=======
from plan.TreePlan import TreePlan, TreePlanNode, TreePlanLeafNode, TreePlanNestedNode, TreePlanUnaryNode
>>>>>>> 59271791
from tree.nodes.AndNode import AndNode
from tree.nodes.KleeneClosureNode import KleeneClosureNode
from tree.nodes.LeafNode import LeafNode
from tree.nodes.NegationNode import NegativeSeqNode, NegativeAndNode, NegationNode
from tree.nodes.Node import Node, PatternParameters
from tree.PatternMatchStorage import TreeStorageParameters
from tree.nodes.SeqNode import SeqNode


class Tree:
    """
    Represents an evaluation tree. Implements the functionality of constructing an actual tree from a "tree positive_structure"
    object returned by a tree builder. Other than that, merely acts as a proxy to the tree root node.
    The pattern_id parameter is used in multi-pattern mode.
    """
    def __init__(self, tree_plan: TreePlan, pattern: Pattern, storage_params: TreeStorageParameters,
                 pattern_id: int = None):
        pattern_parameters = PatternParameters(pattern.window, pattern.confidence)
        self.__root = self.__construct_tree(pattern.positive_structure, tree_plan.root,
<<<<<<< HEAD
                                            self.__get_operator_arg_list(pattern.full_structure),
                                            pattern.window, None, pattern.consumption_policy)

=======
                                            Tree.__get_operator_arg_list(pattern.positive_structure),
                                            pattern_parameters, None, pattern.consumption_policy)
>>>>>>> 59271791
        if pattern.consumption_policy is not None and \
                pattern.consumption_policy.should_register_event_type_as_single(True):
            for event_type in pattern.consumption_policy.single_types:
                self.__root.register_single_event_type(event_type)

<<<<<<< HEAD
=======
        if pattern.negative_structure is not None:
            self.__adjust_leaf_indices(pattern)
            self.__add_negative_tree_structure(pattern, pattern_parameters)

>>>>>>> 59271791
        self.__apply_condition(pattern)
        self.__root.create_storage_unit(storage_params)

        self.__root.create_parent_to_info_dict()
        self.__root.set_is_output_node(True)
        if pattern_id is not None:
            pattern.id = pattern_id
            self.__root.propagate_pattern_id(pattern_id)

    def __apply_condition(self, pattern: Pattern):
        """
        Applies the condition of the given pattern on the evaluation tree.
        The condition is copied since it is modified inside the recursive apply_condition call.
        """
        condition_copy = deepcopy(pattern.condition)
        self.__root.apply_condition(condition_copy)
        if condition_copy.get_num_conditions() > 0:
            raise Exception("Unused conditions after condition propagation: {}".format(
                condition_copy.get_conditions_list()))

<<<<<<< HEAD
=======
    def __adjust_leaf_indices(self, pattern: Pattern):
        """
        Fixes the values of the leaf indices in the positive tree to take the negative events into account.
        """
        leaf_mapping = {}
        # update the leaves
        for leaf in self.get_leaves():
            current_index = leaf.get_leaf_index()
            correct_index = pattern.get_index_by_event_name(leaf.get_event_name())
            leaf.set_leaf_index(correct_index)
            leaf_mapping[current_index] = correct_index
        # update the event definitions in the internal nodes
        # note that it is enough to only update the root since it contains all the event definition objects
        for event_def in self.__root.get_event_definitions():
            event_def.index = leaf_mapping[event_def.index]

    def __add_negative_tree_structure(self, pattern: Pattern, pattern_params: PatternParameters):
        """
        Adds the negative nodes at the root of the tree.
        """
        top_operator = pattern.full_structure.get_top_operator()
        negative_event_list = pattern.negative_structure.get_args()
        current_root = self.__root
        for negation_operator in negative_event_list:
            if top_operator == SeqOperator:
                new_root = NegativeSeqNode(pattern_params,
                                           is_unbounded=Tree.__is_unbounded_negative_event(pattern, negation_operator))
            elif top_operator == AndOperator:
                new_root = NegativeAndNode(pattern_params,
                                           is_unbounded=Tree.__is_unbounded_negative_event(pattern, negation_operator))
            else:
                raise Exception("Unsupported operator for negation: %s" % (top_operator,))
            negative_event = negation_operator.arg
            leaf_index = pattern.get_index_by_event_name(negative_event.name)
            negative_leaf = LeafNode(pattern_params, leaf_index, negative_event, new_root)
            new_root.set_subtrees(current_root, negative_leaf)
            negative_leaf.set_parent(new_root)
            current_root.set_parent(new_root)
            current_root = new_root
        self.__root = current_root

>>>>>>> 59271791
    def get_leaves(self):
        return self.__root.get_leaves()

    def get_matches(self):
        while self.__root.has_unreported_matches():
            yield self.__root.get_next_unreported_match()

    def get_structure_summary(self):
        """
        Returns a tuple summarizing the structure of the tree.
        """
        return self.__root.get_structure_summary()

    @staticmethod
    def __get_operator_arg_list(operator: PatternStructure):
        """
        Returns the list of arguments of the given operator for the tree construction process.
        """
        if isinstance(operator, CompositeStructure):
            return operator.args
        if isinstance(operator, UnaryStructure):
            return [operator.arg]
        # a PrimitiveEventStructure
        return [operator]

    @staticmethod
<<<<<<< HEAD
    def __instantiate_internal_node(operator_node: TreePlanInternalNode, sliding_window: timedelta, parent: Node):
=======
    def __create_internal_node_by_operator(operator: PatternStructure, pattern_params: PatternParameters,
                                           parent: Node = None):
>>>>>>> 59271791
        """
        Creates an internal node representing a given operator.
        """
<<<<<<< HEAD
        if operator_node.operator == OperatorTypes.SEQ:
            return SeqNode(sliding_window, parent)
        if operator_node.operator == OperatorTypes.AND:
            return AndNode(sliding_window, parent)
        if operator_node.operator == OperatorTypes.NSEQ:
            return NegativeSeqNode(sliding_window, operator_node.is_unbounded, parent)
        if operator_node.operator == OperatorTypes.NAND:
            return NegativeAndNode(sliding_window, operator_node.is_unbounded, parent)
        if operator_node.operator == OperatorTypes.KC:
            return KleeneClosureNode(sliding_window, operator_node.min_size, operator_node.max_size, parent)
        raise Exception("Unknown or unsupported operator %s" % (operator_node.operator,))

    def __handle_primitive_event_or_nested_structure(self, tree_plan_leaf: TreePlanLeafNode,
                                                     current_operator: PatternStructure,
                                                     sliding_window: timedelta, parent: Node,
                                                     consumption_policy: ConsumptionPolicy):
        """
        Constructs a single leaf node or a subtree with nested structure according to the input parameters.
        """
        if isinstance(current_operator, PrimitiveEventStructure):
            # the current operator is a primitive event - we should simply create a leaf
            event = current_operator
            if consumption_policy is not None and \
                    consumption_policy.should_register_event_type_as_single(False, event.type):
                parent.register_single_event_type(event.type)
            return LeafNode(sliding_window, tree_plan_leaf.event_index, event, parent)

        if isinstance(current_operator, UnaryStructure):
            # the current operator is a unary operator hiding a nested pattern structure
            unary_node = self.__instantiate_internal_node(tree_plan_leaf, sliding_window, parent)
            nested_operator = current_operator.arg
            child = self.__construct_tree(nested_operator, Tree.__create_nested_structure(nested_operator),
                                          Tree.__get_operator_arg_list(nested_operator), sliding_window, unary_node,
=======
        operator_type = operator.get_top_operator()
        if operator_type == SeqOperator:
            return SeqNode(pattern_params, parent)
        if operator_type == AndOperator:
            return AndNode(pattern_params, parent)
        if operator_type == KleeneClosureOperator:
            return KleeneClosureNode(pattern_params, operator.min_size, operator.max_size, parent)
        raise Exception("Unknown or unsupported operator %s" % (operator_type,))

    def __handle_primitive_event(self, tree_plan_leaf: TreePlanLeafNode, primitive_event_structure: PatternStructure,
                                 pattern_params: PatternParameters, parent: Node, consumption_policy: ConsumptionPolicy):
        """
        Creates a leaf node for a primitive events.
        """
        if not isinstance(primitive_event_structure, PrimitiveEventStructure):
            raise Exception("Illegal operator for a tree leaf: %s" % (primitive_event_structure,))
        if consumption_policy is not None and \
                consumption_policy.should_register_event_type_as_single(False, primitive_event_structure.type):
            parent.register_single_event_type(primitive_event_structure.type)
        return LeafNode(pattern_params, tree_plan_leaf.event_index, primitive_event_structure, parent)

    def __handle_unary_structure(self, unary_tree_plan: TreePlanUnaryNode,
                                 root_operator: PatternStructure, args: List[PatternStructure],
                                 pattern_params: PatternParameters, parent: Node, consumption_policy: ConsumptionPolicy):
        """
        Creates an internal unary node possibly containing nested operators.
        """
        if parent is None and isinstance(root_operator, UnaryStructure):
            # a special case where the topmost operator of the pattern is unary
            current_operator = root_operator
        else:
            # this unary structure is surrounded with a composite structure, hence need to use the args parameters
            current_operator = args[unary_tree_plan.index]

        if not isinstance(current_operator, UnaryStructure):
            raise Exception("Illegal operator for a unary tree node: %s" % (current_operator,))

        unary_node = self.__create_internal_node_by_operator(current_operator, pattern_params, parent)
        nested_operator = current_operator.arg
        unary_operator_child = unary_tree_plan.child
        if isinstance(unary_operator_child, TreePlanLeafNode):
            # non-nested unary operator
            child = self.__construct_tree(current_operator, unary_operator_child,
                                      [nested_operator], pattern_params, unary_node, consumption_policy)
        elif isinstance(unary_operator_child, TreePlanNestedNode):
            # a nested unary operator
            child = self.__construct_tree(nested_operator, unary_operator_child.sub_tree_plan,
                                          Tree.__get_operator_arg_list(nested_operator), pattern_params, unary_node,
>>>>>>> 59271791
                                          consumption_policy)
        else:
            raise Exception("Invalid tree plan node under an unary node")
        unary_node.set_subtree(child)
        return unary_node

    def __construct_tree(self, root_operator: PatternStructure, tree_plan: TreePlanNode,
                         args: List[PatternStructure], pattern_params: PatternParameters, parent: Node,
                         consumption_policy: ConsumptionPolicy):
        """
        Recursively builds an evaluation tree according to the specified structure.
        """
        if type(tree_plan) == TreePlanUnaryNode:
            # this is an unary operator (possibly encapsulating a nested structure)
            return self.__handle_unary_structure(tree_plan, root_operator, args,
                                                 pattern_params, parent, consumption_policy)

        if type(tree_plan) == TreePlanLeafNode:
<<<<<<< HEAD
            # either a leaf node or an unary operator encapsulating a nested structure
            # TODO: must implement a mechanism for actually creating nested tree plans instead of a flat plan
            # with leaves hiding nested structure
            return self.__handle_primitive_event_or_nested_structure(tree_plan, args[tree_plan.event_index],
                                                                     sliding_window, parent, consumption_policy)

        # an internal node
        current = self.__instantiate_internal_node(tree_plan, sliding_window, parent)
=======
            # This is a leaf
            return self.__handle_primitive_event(tree_plan, args[tree_plan.original_event_index],
                                                 pattern_params, parent, consumption_policy)

        if type(tree_plan) == TreePlanNestedNode:
            # This is a nested node, therefore needs to use construct a subtree of this nested tree, recursively.
            return self.__construct_tree(args[tree_plan.nested_event_index], tree_plan.sub_tree_plan, tree_plan.args,
                                         pattern_params, parent, consumption_policy)

        # type(tree_plan) == TreePlanBinaryNode
        current = self.__create_internal_node_by_operator(root_operator, pattern_params, parent)
>>>>>>> 59271791
        left_subtree = self.__construct_tree(root_operator, tree_plan.left_child, args,
                                             pattern_params, current, consumption_policy)
        right_subtree = self.__construct_tree(root_operator, tree_plan.right_child, args,
                                              pattern_params, current, consumption_policy)
        current.set_subtrees(left_subtree, right_subtree)
        return current

    def get_last_matches(self):
        """
        After the system run is completed, retrieves and returns the last pending matches.
        As of now, the only case in which such matches may exist is if a pattern contains an unbounded negative event
        (e.g., SEQ(A,B,NOT(C)), in which case positive partial matches wait for timeout before proceeding to the root.
        """
        if not isinstance(self.__root, NegationNode):
            return []
        # this is the node that contains the pending matches
        first_unbounded_negative_node = self.__root.get_first_unbounded_negative_node()
        if first_unbounded_negative_node is None:
            return []
        first_unbounded_negative_node.flush_pending_matches()
        # the pending matches were released and have hopefully reached the root
        return self.get_matches()

    @staticmethod
<<<<<<< HEAD
    def __create_nested_structure(nested_operator: PatternStructure):
        """
        This method is a temporal hack, hopefully it will be removed soon.
        # TODO: calculate the evaluation order in the way it should work - using a tree plan builder
        """
        order = list(range(len(nested_operator.args))) if isinstance(nested_operator, CompositeStructure) else [0]
        operator_type = None
        if isinstance(nested_operator, AndOperator):
            operator_type = OperatorTypes.AND
        elif isinstance(nested_operator, SeqOperator):
            operator_type = OperatorTypes.SEQ
        ret = TreePlanLeafNode(order[0])
        for i in range(1, len(order)):
            ret = TreePlanBinaryNode(operator_type, ret, TreePlanLeafNode(order[i]))
        return ret
=======
    def __is_unbounded_negative_event(pattern: Pattern, negation_operator: NegationOperator):
        """
        Returns True if the negative event represented by the given operator is unbounded (i.e., can appear after the
        entire match is ready and invalidate it) and False otherwise.
        """
        if pattern.full_structure.get_top_operator() != SeqOperator:
            return True
        # for a sequence pattern, a negative event is unbounded if no positive events follow it
        # the implementation below assumes a flat sequence
        sequence_elements = pattern.full_structure.get_args()
        operator_index = sequence_elements.index(negation_operator)
        for i in range(operator_index + 1, len(sequence_elements)):
            if isinstance(sequence_elements[i], PrimitiveEventStructure):
                return False
        return True
>>>>>>> 59271791

    def get_root(self):
        """
        Returns the root node of the tree.
        """
        return self.__root<|MERGE_RESOLUTION|>--- conflicted
+++ resolved
@@ -5,12 +5,7 @@
 from base.PatternStructure import SeqOperator, AndOperator, PatternStructure, CompositeStructure, UnaryStructure, \
     KleeneClosureOperator, PrimitiveEventStructure, NegationOperator
 from misc.ConsumptionPolicy import ConsumptionPolicy
-<<<<<<< HEAD
-from plan.TreePlan import TreePlan, TreePlanNode, TreePlanLeafNode, TreePlanBinaryNode, OperatorTypes, \
-    TreePlanInternalNode
-=======
-from plan.TreePlan import TreePlan, TreePlanNode, TreePlanLeafNode, TreePlanNestedNode, TreePlanUnaryNode
->>>>>>> 59271791
+from plan.TreePlan import TreePlan, TreePlanNode, TreePlanLeafNode, TreePlanNestedNode, TreePlanUnaryNode, TreePlanBinaryNode, OperatorTypes, TreePlanInternalNode
 from tree.nodes.AndNode import AndNode
 from tree.nodes.KleeneClosureNode import KleeneClosureNode
 from tree.nodes.LeafNode import LeafNode
@@ -29,27 +24,14 @@
     def __init__(self, tree_plan: TreePlan, pattern: Pattern, storage_params: TreeStorageParameters,
                  pattern_id: int = None):
         pattern_parameters = PatternParameters(pattern.window, pattern.confidence)
-        self.__root = self.__construct_tree(pattern.positive_structure, tree_plan.root,
-<<<<<<< HEAD
-                                            self.__get_operator_arg_list(pattern.full_structure),
-                                            pattern.window, None, pattern.consumption_policy)
-
-=======
-                                            Tree.__get_operator_arg_list(pattern.positive_structure),
+        self.__root = self.__construct_tree(pattern.full_structure, tree_plan.root,
+                                            Tree.__get_operator_arg_list(pattern.full_structure),
                                             pattern_parameters, None, pattern.consumption_policy)
->>>>>>> 59271791
         if pattern.consumption_policy is not None and \
                 pattern.consumption_policy.should_register_event_type_as_single(True):
             for event_type in pattern.consumption_policy.single_types:
                 self.__root.register_single_event_type(event_type)
 
-<<<<<<< HEAD
-=======
-        if pattern.negative_structure is not None:
-            self.__adjust_leaf_indices(pattern)
-            self.__add_negative_tree_structure(pattern, pattern_parameters)
-
->>>>>>> 59271791
         self.__apply_condition(pattern)
         self.__root.create_storage_unit(storage_params)
 
@@ -70,50 +52,6 @@
             raise Exception("Unused conditions after condition propagation: {}".format(
                 condition_copy.get_conditions_list()))
 
-<<<<<<< HEAD
-=======
-    def __adjust_leaf_indices(self, pattern: Pattern):
-        """
-        Fixes the values of the leaf indices in the positive tree to take the negative events into account.
-        """
-        leaf_mapping = {}
-        # update the leaves
-        for leaf in self.get_leaves():
-            current_index = leaf.get_leaf_index()
-            correct_index = pattern.get_index_by_event_name(leaf.get_event_name())
-            leaf.set_leaf_index(correct_index)
-            leaf_mapping[current_index] = correct_index
-        # update the event definitions in the internal nodes
-        # note that it is enough to only update the root since it contains all the event definition objects
-        for event_def in self.__root.get_event_definitions():
-            event_def.index = leaf_mapping[event_def.index]
-
-    def __add_negative_tree_structure(self, pattern: Pattern, pattern_params: PatternParameters):
-        """
-        Adds the negative nodes at the root of the tree.
-        """
-        top_operator = pattern.full_structure.get_top_operator()
-        negative_event_list = pattern.negative_structure.get_args()
-        current_root = self.__root
-        for negation_operator in negative_event_list:
-            if top_operator == SeqOperator:
-                new_root = NegativeSeqNode(pattern_params,
-                                           is_unbounded=Tree.__is_unbounded_negative_event(pattern, negation_operator))
-            elif top_operator == AndOperator:
-                new_root = NegativeAndNode(pattern_params,
-                                           is_unbounded=Tree.__is_unbounded_negative_event(pattern, negation_operator))
-            else:
-                raise Exception("Unsupported operator for negation: %s" % (top_operator,))
-            negative_event = negation_operator.arg
-            leaf_index = pattern.get_index_by_event_name(negative_event.name)
-            negative_leaf = LeafNode(pattern_params, leaf_index, negative_event, new_root)
-            new_root.set_subtrees(current_root, negative_leaf)
-            negative_leaf.set_parent(new_root)
-            current_root.set_parent(new_root)
-            current_root = new_root
-        self.__root = current_root
-
->>>>>>> 59271791
     def get_leaves(self):
         return self.__root.get_leaves()
 
@@ -140,58 +78,22 @@
         return [operator]
 
     @staticmethod
-<<<<<<< HEAD
-    def __instantiate_internal_node(operator_node: TreePlanInternalNode, sliding_window: timedelta, parent: Node):
-=======
-    def __create_internal_node_by_operator(operator: PatternStructure, pattern_params: PatternParameters,
-                                           parent: Node = None):
->>>>>>> 59271791
+    def __instantiate_internal_node(operator_node: TreePlanInternalNode, pattern_params: PatternParameters,
+                                    parent: Node):
         """
         Creates an internal node representing a given operator.
         """
-<<<<<<< HEAD
         if operator_node.operator == OperatorTypes.SEQ:
-            return SeqNode(sliding_window, parent)
+            return SeqNode(pattern_params, parent)
         if operator_node.operator == OperatorTypes.AND:
-            return AndNode(sliding_window, parent)
+            return AndNode(pattern_params, parent)
         if operator_node.operator == OperatorTypes.NSEQ:
-            return NegativeSeqNode(sliding_window, operator_node.is_unbounded, parent)
+            return NegativeSeqNode(pattern_params, operator_node.is_unbounded, parent)
         if operator_node.operator == OperatorTypes.NAND:
-            return NegativeAndNode(sliding_window, operator_node.is_unbounded, parent)
+            return NegativeAndNode(pattern_params, operator_node.is_unbounded, parent)
         if operator_node.operator == OperatorTypes.KC:
-            return KleeneClosureNode(sliding_window, operator_node.min_size, operator_node.max_size, parent)
+            return KleeneClosureNode(pattern_params, operator_node.min_size, operator_node.max_size, parent)
         raise Exception("Unknown or unsupported operator %s" % (operator_node.operator,))
-
-    def __handle_primitive_event_or_nested_structure(self, tree_plan_leaf: TreePlanLeafNode,
-                                                     current_operator: PatternStructure,
-                                                     sliding_window: timedelta, parent: Node,
-                                                     consumption_policy: ConsumptionPolicy):
-        """
-        Constructs a single leaf node or a subtree with nested structure according to the input parameters.
-        """
-        if isinstance(current_operator, PrimitiveEventStructure):
-            # the current operator is a primitive event - we should simply create a leaf
-            event = current_operator
-            if consumption_policy is not None and \
-                    consumption_policy.should_register_event_type_as_single(False, event.type):
-                parent.register_single_event_type(event.type)
-            return LeafNode(sliding_window, tree_plan_leaf.event_index, event, parent)
-
-        if isinstance(current_operator, UnaryStructure):
-            # the current operator is a unary operator hiding a nested pattern structure
-            unary_node = self.__instantiate_internal_node(tree_plan_leaf, sliding_window, parent)
-            nested_operator = current_operator.arg
-            child = self.__construct_tree(nested_operator, Tree.__create_nested_structure(nested_operator),
-                                          Tree.__get_operator_arg_list(nested_operator), sliding_window, unary_node,
-=======
-        operator_type = operator.get_top_operator()
-        if operator_type == SeqOperator:
-            return SeqNode(pattern_params, parent)
-        if operator_type == AndOperator:
-            return AndNode(pattern_params, parent)
-        if operator_type == KleeneClosureOperator:
-            return KleeneClosureNode(pattern_params, operator.min_size, operator.max_size, parent)
-        raise Exception("Unknown or unsupported operator %s" % (operator_type,))
 
     def __handle_primitive_event(self, tree_plan_leaf: TreePlanLeafNode, primitive_event_structure: PatternStructure,
                                  pattern_params: PatternParameters, parent: Node, consumption_policy: ConsumptionPolicy):
@@ -221,7 +123,7 @@
         if not isinstance(current_operator, UnaryStructure):
             raise Exception("Illegal operator for a unary tree node: %s" % (current_operator,))
 
-        unary_node = self.__create_internal_node_by_operator(current_operator, pattern_params, parent)
+        unary_node = self.__instantiate_internal_node(unary_tree_plan, pattern_params, parent)
         nested_operator = current_operator.arg
         unary_operator_child = unary_tree_plan.child
         if isinstance(unary_operator_child, TreePlanLeafNode):
@@ -232,7 +134,6 @@
             # a nested unary operator
             child = self.__construct_tree(nested_operator, unary_operator_child.sub_tree_plan,
                                           Tree.__get_operator_arg_list(nested_operator), pattern_params, unary_node,
->>>>>>> 59271791
                                           consumption_policy)
         else:
             raise Exception("Invalid tree plan node under an unary node")
@@ -251,16 +152,6 @@
                                                  pattern_params, parent, consumption_policy)
 
         if type(tree_plan) == TreePlanLeafNode:
-<<<<<<< HEAD
-            # either a leaf node or an unary operator encapsulating a nested structure
-            # TODO: must implement a mechanism for actually creating nested tree plans instead of a flat plan
-            # with leaves hiding nested structure
-            return self.__handle_primitive_event_or_nested_structure(tree_plan, args[tree_plan.event_index],
-                                                                     sliding_window, parent, consumption_policy)
-
-        # an internal node
-        current = self.__instantiate_internal_node(tree_plan, sliding_window, parent)
-=======
             # This is a leaf
             return self.__handle_primitive_event(tree_plan, args[tree_plan.original_event_index],
                                                  pattern_params, parent, consumption_policy)
@@ -271,8 +162,7 @@
                                          pattern_params, parent, consumption_policy)
 
         # type(tree_plan) == TreePlanBinaryNode
-        current = self.__create_internal_node_by_operator(root_operator, pattern_params, parent)
->>>>>>> 59271791
+        current = self.__instantiate_internal_node(tree_plan, pattern_params, parent)
         left_subtree = self.__construct_tree(root_operator, tree_plan.left_child, args,
                                              pattern_params, current, consumption_policy)
         right_subtree = self.__construct_tree(root_operator, tree_plan.right_child, args,
@@ -296,41 +186,6 @@
         # the pending matches were released and have hopefully reached the root
         return self.get_matches()
 
-    @staticmethod
-<<<<<<< HEAD
-    def __create_nested_structure(nested_operator: PatternStructure):
-        """
-        This method is a temporal hack, hopefully it will be removed soon.
-        # TODO: calculate the evaluation order in the way it should work - using a tree plan builder
-        """
-        order = list(range(len(nested_operator.args))) if isinstance(nested_operator, CompositeStructure) else [0]
-        operator_type = None
-        if isinstance(nested_operator, AndOperator):
-            operator_type = OperatorTypes.AND
-        elif isinstance(nested_operator, SeqOperator):
-            operator_type = OperatorTypes.SEQ
-        ret = TreePlanLeafNode(order[0])
-        for i in range(1, len(order)):
-            ret = TreePlanBinaryNode(operator_type, ret, TreePlanLeafNode(order[i]))
-        return ret
-=======
-    def __is_unbounded_negative_event(pattern: Pattern, negation_operator: NegationOperator):
-        """
-        Returns True if the negative event represented by the given operator is unbounded (i.e., can appear after the
-        entire match is ready and invalidate it) and False otherwise.
-        """
-        if pattern.full_structure.get_top_operator() != SeqOperator:
-            return True
-        # for a sequence pattern, a negative event is unbounded if no positive events follow it
-        # the implementation below assumes a flat sequence
-        sequence_elements = pattern.full_structure.get_args()
-        operator_index = sequence_elements.index(negation_operator)
-        for i in range(operator_index + 1, len(sequence_elements)):
-            if isinstance(sequence_elements[i], PrimitiveEventStructure):
-                return False
-        return True
->>>>>>> 59271791
-
     def get_root(self):
         """
         Returns the root node of the tree.
