--- conflicted
+++ resolved
@@ -70,7 +70,6 @@
 file_output(matches, 'output.txt')
 ```
 
-<<<<<<< HEAD
 ## Kleene Closure Operator 
 
 The following is the example of a pattern containing a Kleene closure operator:
@@ -86,7 +85,8 @@
         ),
         timedelta(minutes=5)
     )
-=======
+```
+
 ## Negation Operator 
 
 The following is the example of a pattern containing a negation operator:
@@ -211,5 +211,4 @@
           EvaluationMechanismTypes.TRIVIAL_LEFT_DEEP_TREE, None)
 cep.run(stream_queue, is_async=True, file_path="output.txt", time_limit=x)
 
->>>>>>> 7143783c
 ```