--- conflicted
+++ resolved
@@ -3,11 +3,8 @@
 """
 
 from datetime import datetime
-<<<<<<< HEAD
+from typing import Iterator, Sequence, TypeVar
 from typing import List, Container, Optional
-=======
-from typing import List, Container, Iterator, Sequence, TypeVar
->>>>>>> 4621277e
 
 from base.Pattern import Pattern
 from base.PatternStructure import PrimitiveEventStructure
@@ -245,6 +242,7 @@
         ),
     )
 
+            
 def get_index(container: Container, to_find_value: int, key: callable, return_first_index: bool):
     """
     Returns the index (either the first o the last one depending on the corresponding parameter) of the to_find_value
